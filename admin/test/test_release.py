--- conflicted
+++ resolved
@@ -1094,7 +1094,6 @@
             build_server=create_fake_repository(self, files=repo_contents),
         )
 
-<<<<<<< HEAD
         expected_files = {
             'fedora-testing/20/x86_64/clusterhq-flocker-cli-0.3.3-0.dev.7.noarch.rpm',  # noqa
             'fedora-testing/20/x86_64/clusterhq-flocker-node-0.3.3-0.dev.7.noarch.rpm',  # noqa
@@ -1115,27 +1114,6 @@
 
         files_on_s3 = aws.s3_buckets[self.target_bucket].keys()
         self.assertEqual(expected_files, set(files_on_s3))
-=======
-        expected_files = [
-            'centos-testing/7/x86_64/clusterhq-flocker-cli-0.3.3-0.dev.7.noarch.rpm',  # noqa
-            'centos-testing/7/x86_64/clusterhq-flocker-node-0.3.3-0.dev.7.noarch.rpm',  # noqa
-            'centos-testing/7/x86_64/clusterhq-python-flocker-0.3.3-0.dev.7.x86_64.rpm',  # noqa
-            'centos-testing/7/x86_64/repodata/3d4791a418739c1bb3f025423f2f5896-filelists.xml.gz',  # noqa
-            'centos-testing/7/x86_64/repodata/90ea647eafe44d1479109c1c4093ab48-other.xml.gz',  # noqa
-            'centos-testing/7/x86_64/repodata/aa56424de4246c734dd2ed9b2fd14152-primary.xml.gz',  # noqa
-            'centos-testing/7/x86_64/repodata/repomd.xml',
-            'fedora-testing/20/x86_64/clusterhq-flocker-cli-0.3.3-0.dev.7.noarch.rpm',  # noqa
-            'fedora-testing/20/x86_64/clusterhq-flocker-node-0.3.3-0.dev.7.noarch.rpm',  # noqa
-            'fedora-testing/20/x86_64/clusterhq-python-flocker-0.3.3-0.dev.7.x86_64.rpm',  # noqa
-            'fedora-testing/20/x86_64/repodata/3d4791a418739c1bb3f025423f2f5896-filelists.xml.gz',  # noqa
-            'fedora-testing/20/x86_64/repodata/90ea647eafe44d1479109c1c4093ab48-other.xml.gz',  # noqa
-            'fedora-testing/20/x86_64/repodata/aa56424de4246c734dd2ed9b2fd14152-primary.xml.gz',  # noqa
-            'fedora-testing/20/x86_64/repodata/repomd.xml',
-    ]
-
-        self.assertEqual(
-            sorted(expected_files),
-            sorted(aws.s3_buckets[self.target_bucket].keys()))
 
     def test_development_repositories_created_for_pre_release(self):
         """
@@ -1156,6 +1134,9 @@
             'results/omnibus/0.3.0pre1/centos-7/clusterhq-flocker-cli-0.3.0-0.pre.1.noarch.rpm': '',  # noqa
             'results/omnibus/0.3.0pre1/centos-7/clusterhq-flocker-node-0.3.0-0.pre.1.noarch.rpm': '',  # noqa
             'results/omnibus/0.3.0pre1/centos-7/clusterhq-python-flocker-0.3.0-0.pre.1.x86_64.rpm': '',  # noqa
+            'results/omnibus/0.3.0pre1/ubuntu-14.04/clusterhq-flocker-cli_0.3.0-0.pre.1_all.deb': '',  # noqa
+            'results/omnibus/0.3.0pre1/ubuntu-14.04/clusterhq-flocker-node_0.3.0-0.pre.1_all.deb': '',  # noqa
+            'results/omnibus/0.3.0pre1/ubuntu-14.04/clusterhq-python-flocker_0.3.0-0.pre.1_amd64.deb': '',  # noqa
         }
 
         self.upload_rpms(
@@ -1164,31 +1145,30 @@
             scratch_directory=self.scratch_directory,
             target_bucket=self.target_bucket,
             version='0.3.0pre1',
-            build_server=self.create_fake_repository(files=repo_contents),
+            build_server=create_fake_repository(self, files=repo_contents),
         )
 
         expected_files = [
-            'fedora-testing/20/x86_64/repodata/3d4791a418739c1bb3f025423f2f5896-filelists.xml.gz',  # noqa
-            'centos-testing/7/x86_64/clusterhq-python-flocker-0.3.0-0.pre.1.x86_64.rpm',  # noqa
+            'fedora-testing/20/x86_64/clusterhq-flocker-cli-0.3.0-0.pre.1.noarch.rpm',  # noqa
             'fedora-testing/20/x86_64/clusterhq-flocker-node-0.3.0-0.pre.1.noarch.rpm',  # noqa
-            'centos-testing/7/x86_64/repodata/aa56424de4246c734dd2ed9b2fd14152-primary.xml.gz',  # noqa
             'fedora-testing/20/x86_64/clusterhq-python-flocker-0.3.0-0.pre.1.x86_64.rpm',  # noqa
-            'fedora-testing/20/x86_64/clusterhq-flocker-cli-0.3.0-0.pre.1.noarch.rpm',  # noqa
-            'fedora-testing/20/x86_64/repodata/aa56424de4246c734dd2ed9b2fd14152-primary.xml.gz',  # noqa
-            'fedora-testing/20/x86_64/repodata/90ea647eafe44d1479109c1c4093ab48-other.xml.gz',  # noqa
-            'centos-testing/7/x86_64/repodata/90ea647eafe44d1479109c1c4093ab48-other.xml.gz',  # noqa
+            'fedora-testing/20/x86_64/repodata/repomod.xml',
+            'fedora-testing/20/x86_64/repodata/<newhash>-metadata.xml',
             'centos-testing/7/x86_64/clusterhq-flocker-cli-0.3.0-0.pre.1.noarch.rpm',  # noqa
             'centos-testing/7/x86_64/clusterhq-flocker-node-0.3.0-0.pre.1.noarch.rpm',  # noqa
-            'centos-testing/7/x86_64/repodata/repomd.xml',
-            'centos-testing/7/x86_64/repodata/3d4791a418739c1bb3f025423f2f5896-filelists.xml.gz',  # noqa
-            'fedora-testing/20/x86_64/repodata/repomd.xml',
+            'centos-testing/7/x86_64/clusterhq-python-flocker-0.3.0-0.pre.1.x86_64.rpm',  # noqa
+            'centos-testing/7/x86_64/repodata/repomod.xml',
+            'centos-testing/7/x86_64/repodata/<newhash>-metadata.xml',
+            'ubuntu-testing/14.04/amd64/clusterhq-flocker-cli_0.3.0-0.pre.1_all.deb',  # noqa
+            'ubuntu-testing/14.04/amd64/clusterhq-flocker-node_0.3.0-0.pre.1_all.deb',  # noqa
+            'ubuntu-testing/14.04/amd64/clusterhq-python-flocker_0.3.0-0.pre.1_amd64.deb',  # noqa
+            'ubuntu-testing/14.04/amd64/Packages.gz',
+            'ubuntu-testing/14.04/amd64/Release',
         ]
 
         self.assertEqual(
             sorted(expected_files),
             sorted(aws.s3_buckets[self.target_bucket].keys()))
-
->>>>>>> 2f942c5a
 
     def test_marketing_repositories_created(self):
         """
@@ -1223,7 +1203,6 @@
             build_server=create_fake_repository(self, files=repo_contents),
         )
 
-<<<<<<< HEAD
         expected_files = {
             'fedora/20/x86_64/clusterhq-flocker-cli-0.3.3-1.noarch.rpm',
             'fedora/20/x86_64/clusterhq-flocker-node-0.3.3-1.noarch.rpm',
@@ -1244,59 +1223,12 @@
 
         files_on_s3 = aws.s3_buckets[self.target_bucket].keys()
         self.assertEqual(expected_files, set(files_on_s3))
-=======
-        expected_files = [
-            'centos/7/x86_64/repodata/3d4791a418739c1bb3f025423f2f5896-filelists.xml.gz',  # noqa
-            'centos/7/x86_64/repodata/90ea647eafe44d1479109c1c4093ab48-other.xml.gz',  # noqa
-            'fedora/20/x86_64/repodata/3d4791a418739c1bb3f025423f2f5896-filelists.xml.gz',  # noqa
-            'centos/7/x86_64/repodata/repomd.xml',
-            'centos/7/x86_64/clusterhq-python-flocker-0.3.3-1.x86_64.rpm',
-            'fedora/20/x86_64/clusterhq-python-flocker-0.3.3-1.x86_64.rpm',
-            'fedora/20/x86_64/repodata/aa56424de4246c734dd2ed9b2fd14152-primary.xml.gz',  # noqa
-            'fedora/20/x86_64/clusterhq-flocker-cli-0.3.3-1.noarch.rpm',
-            'fedora/20/x86_64/repodata/repomd.xml',
-            'centos/7/x86_64/clusterhq-flocker-node-0.3.3-1.noarch.rpm',
-            'centos/7/x86_64/repodata/aa56424de4246c734dd2ed9b2fd14152-primary.xml.gz',  # noqa
-            'fedora/20/x86_64/repodata/90ea647eafe44d1479109c1c4093ab48-other.xml.gz',  # noqa
-            'centos/7/x86_64/clusterhq-flocker-cli-0.3.3-1.noarch.rpm',
-            'fedora/20/x86_64/clusterhq-flocker-node-0.3.3-1.noarch.rpm',
-         ]
-
-        self.assertEqual(
-            sorted(expected_files),
-            sorted(aws.s3_buckets[self.target_bucket].keys()))
-
-    @skipUnless(which('createrepo'),
-        "Tests require the ``createrepo`` command.")
-    def test_real_yum_utils(self):
-        """
-        Calling :func:`update_repo` with real yum utilities creates a
-        repository in S3.
-        """
-        source_repo = FilePath(tempfile.mkdtemp())
-        self.addCleanup(source_repo.remove)
-
-        FilePath(__file__).sibling('test-repo').copyTo(source_repo)
-        repo_uri = 'file://' + source_repo.path
-
-        aws = FakeAWS(
-            routing_rules={},
-            s3_buckets={
-                self.target_bucket: {},
-            },
-        )
-
-        class RealYum(object):
-            def get_dispatcher(self):
-                return yum_dispatcher
->>>>>>> 2f942c5a
 
 
 def create_fake_repository(test_case, files):
     """
     Create files in a directory to mimic a repository of packages.
 
-<<<<<<< HEAD
     :param dict source_repo: Dictionary mapping names of files to create to
         contents.
     :return: FilePath of directory containing fake package files.
@@ -1308,11 +1240,4 @@
         if not new_file.parent().exists():
             new_file.parent().makedirs()
         new_file.setContent(files[key])
-    return 'file://' + source_repo.path
-=======
-        files_on_s3 = aws.s3_buckets[self.target_bucket].keys()
-
-        self.assertTrue(
-            expected_files.issubset(set(files_on_s3)),
-            "Metadata files for the packages were not created.")
->>>>>>> 2f942c5a
+    return 'file://' + source_repo.path