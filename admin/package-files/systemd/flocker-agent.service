--- conflicted
+++ resolved
@@ -5,11 +5,7 @@
 [Service]
 ExecStart=/usr/sbin/flocker-dataset-agent
 
-<<<<<<< HEAD
-# We can't have a private mount namespace, since we need to create mounts visible to docker.
-=======
 # We can't have a private mount namespace, since we need to create mounts visible to Docker.
->>>>>>> 78ee4a47
 
 [Install]
 WantedBy=multi-user.target