--- conflicted
+++ resolved
@@ -502,14 +502,9 @@
                                               cert_path, key_path)
         self._base_url = b"https://%s:%d/v1" % (host, port)
 
-<<<<<<< HEAD
-    def _request(self, method, path, body, success_codes, error_codes=None,
-                 with_headers=False, configuration_tag=None):
-=======
     def _request_with_headers(
             self, method, path, body, success_codes, error_codes=None,
             configuration_tag=None):
->>>>>>> ddea3f17
         """
         Send a HTTP request to the Flocker API, return decoded JSON body and
         headers.
@@ -521,19 +516,10 @@
         :param set success_codes: Expected success response codes.
         :param error_codes: Mapping from HTTP response code to exception to be
             raised if it is present, or ``None`` to set no errors.
-<<<<<<< HEAD
-        :param with_headers: Boolean indicating whether headers are required.
         :param configuration_tag: If not ``None``, include value as
             ``X-If-Configuration-Matches`` header.
 
-        :return: ``Deferred`` firing with decoded JSON, or if
-            ``with_headers`` is true then with a tuple of (decoded JSON,
-=======
-        :param configuration_tag: If not ``None``, include value as
-            ``X-If-Configuration-Matches`` header.
-
         :return: ``Deferred`` firing a tuple of (decoded JSON,
->>>>>>> ddea3f17
             response headers).
         """
         url = self._base_url + path
@@ -551,14 +537,8 @@
             if response.code in success_codes:
                 action.addSuccessFields(response_code=response.code)
                 d = json_content(response)
-<<<<<<< HEAD
-                if with_headers:
-                    d.addCallback(lambda decoded_body:
-                                  (decoded_body, response.headers))
-=======
                 d.addCallback(lambda decoded_body:
                               (decoded_body, response.headers))
->>>>>>> ddea3f17
                 return d
             else:
                 d = content(response)
@@ -649,13 +629,8 @@
         return request
 
     def list_datasets_configuration(self):
-<<<<<<< HEAD
-        request = self._request(b"GET", b"/configuration/datasets", None, {OK},
-                                with_headers=True)
-=======
         request = self._request_with_headers(
             b"GET", b"/configuration/datasets", None, {OK})
->>>>>>> ddea3f17
         request.addCallback(
             lambda (results, headers):
             DatasetsConfiguration(
