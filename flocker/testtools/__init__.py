--- conflicted
+++ resolved
@@ -33,11 +33,8 @@
 from twisted.trial.unittest import SynchronousTestCase, SkipTest
 from twisted.internet.protocol import Factory, Protocol
 from twisted.test.proto_helpers import MemoryReactor
-<<<<<<< HEAD
-=======
 from twisted.python.procutils import which
 from twisted.trial.unittest import TestCase
->>>>>>> 776ae74d
 
 from characteristic import attributes
 
@@ -705,9 +702,6 @@
     def fireSystemEvent(self, eventType):
         event = self._triggers.get(eventType)
         if event is not None:
-<<<<<<< HEAD
-            event.fireEvent()
-=======
             event.fireEvent()
 
 
@@ -728,5 +722,4 @@
             """
             result = check_output([executable] + [b"--version"])
             self.assertEqual(result, b"%s\n" % (__version__,))
-    return ScriptTests
->>>>>>> 776ae74d
+    return ScriptTests