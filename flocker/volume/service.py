--- conflicted
+++ resolved
@@ -294,11 +294,7 @@
     :ivar unicode name: The name of the volume. Since volume names must
         match Docker container names, the characters used should be limited to
         those that Docker allows for container names.
-<<<<<<< HEAD
-    :ivar service: The ``VolumeService`` in whose pool this volume is stored.
-=======
     :ivar VolumeService service: The service that stores this volume.
->>>>>>> e23c73b3
     """
     def locally_owned(self):
         """
