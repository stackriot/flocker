# Copyright Hybrid Logic Ltd.  See LICENSE file for details.

"""
Functional tests for ``flocker.node.agents.cinder`` using a real OpenStack
cluster.

Ideally, there'd be some in-memory tests too. Some ideas:
 * Maybe start a `mimic` server and use it to at test just the authentication
   step.
 * Mimic doesn't currently fake the cinder APIs but perhaps we could contribute
   that feature.

See https://github.com/rackerlabs/mimic/issues/218
"""

from uuid import uuid4

from bitmath import Byte

from twisted.trial.unittest import SkipTest

# make_iblockdeviceapi_tests should really be in flocker.node.agents.testtools,
# but I want to keep the branch size down
from ..test.test_blockdevice import (
    make_iblockdeviceapi_tests,
)
from ..test.blockdevicefactory import (
    ConfigMissing, ProviderType, get_blockdeviceapi_args,
    get_blockdeviceapi_with_cleanup,
)
from ....testtools import REALISTIC_BLOCKDEVICE_SIZE

from ..cinder import wait_for_volume


def cinderblockdeviceapi_for_test(test_case):
    """
    Create a ``CinderBlockDeviceAPI`` instance for use in tests.

    :param TestCase test_case: The test being run.

<<<<<<< HEAD
    :returns: A ``CinderBlockDeviceAPI`` instance.  Any volumes it creates will
        be cleaned up at the end of the test (using ``test_case``\ 's cleanup
        features).
=======
    :returns: A ``CinderBlockDeviceAPI`` instance whose volumes will be
        destroyed at the end of the test method being run by ``test_case``.
>>>>>>> 26a38f3d
    """
    return get_blockdeviceapi_with_cleanup(test_case, ProviderType.openstack)


# ``CinderBlockDeviceAPI`` only implements the ``create`` and ``list`` parts of
# ``IBlockDeviceAPI``. Skip the rest of the tests for now.
class CinderBlockDeviceAPIInterfaceTests(
        make_iblockdeviceapi_tests(
            blockdevice_api_factory=(
                lambda test_case: cinderblockdeviceapi_for_test(
                    test_case=test_case,
                )
            )
        )
):
    """
    Interface adherence Tests for ``CinderBlockDeviceAPI``.
    """
    def test_foreign_volume(self):
        """
        Non-Flocker Volumes are not listed.
        """
        try:
            cls, kwargs = get_blockdeviceapi_args(ProviderType.openstack)
        except ConfigMissing as e:
            raise SkipTest(str(e))
        cinder_volumes = kwargs["cinder_volume_manager"]
        requested_volume = cinder_volumes.create(
            size=Byte(REALISTIC_BLOCKDEVICE_SIZE).to_GB().value
        )
        self.addCleanup(
            cinder_volumes.delete,
            requested_volume.id,
        )
        wait_for_volume(
            volume_manager=cinder_volumes,
            expected_volume=requested_volume
        )
        self.assertEqual([], self.api.list_volumes())

    def test_foreign_cluster_volume(self):
        """
        Test that list_volumes() excludes volumes belonging to
        other Flocker clusters.
        """
        blockdevice_api2 = cinderblockdeviceapi_for_test(
            test_case=self,
            )
        flocker_volume = blockdevice_api2.create_volume(
            dataset_id=uuid4(),
            size=REALISTIC_BLOCKDEVICE_SIZE,
            )
        self.assert_foreign_volume(flocker_volume)<|MERGE_RESOLUTION|>--- conflicted
+++ resolved
@@ -39,14 +39,9 @@
 
     :param TestCase test_case: The test being run.
 
-<<<<<<< HEAD
     :returns: A ``CinderBlockDeviceAPI`` instance.  Any volumes it creates will
         be cleaned up at the end of the test (using ``test_case``\ 's cleanup
         features).
-=======
-    :returns: A ``CinderBlockDeviceAPI`` instance whose volumes will be
-        destroyed at the end of the test method being run by ``test_case``.
->>>>>>> 26a38f3d
     """
     return get_blockdeviceapi_with_cleanup(test_case, ProviderType.openstack)
 
