# Copyright ClusterHQ Inc.  See LICENSE file for details.

"""
Functional tests for ``flocker.node.agents.cinder`` using a real OpenStack
cluster.
"""

<<<<<<< HEAD
import errno
=======
>>>>>>> f3f017d7
import json
from unittest import skipIf
from urlparse import urlsplit
from uuid import uuid4

from bitmath import Byte
from eliot.testing import assertContainsFields, capture_logging
import netifaces
import psutil

from keystoneauth1.exceptions.http import BadRequest
from keystoneauth1.exceptions.connection import ConnectFailure
from klein import Klein
from twisted.internet import reactor
from twisted.internet.endpoints import serverFromString
from twisted.internet.threads import deferToThread
from twisted.python.filepath import FilePath
from twisted.python.procutils import which
from twisted.python.monkey import MonkeyPatcher
from twisted.web.server import Site

from zope.interface import Interface, implementer

from flocker.ca import (
    RootCredential, AUTHORITY_CERTIFICATE_FILENAME, NodeCredential
)

from ..testtools import (
    get_blockdevice_config,
    get_blockdeviceapi_with_cleanup,
    get_minimum_allocatable_size,
    make_iblockdeviceapi_tests,
    make_icloudapi_tests,
    mimic_for_test,
    require_backend,
    formatted_loopback_device_for_test,
    filesystem_label_for_test,
)
from ....testtools import (
    AsyncTestCase,
    if_root,
<<<<<<< HEAD
    find_free_port,
=======
>>>>>>> f3f017d7
    flaky,
    random_name,
    run_process,
    TestCase,
)
from ....testtools.cluster_utils import make_cluster_id, TestTypes
from ..blockdevice_manager import temporary_mount
from ..cinder import (
    get_keystone_session, wait_for_volume_state, UnexpectedStateException,
    UnattachedVolume, TimeoutException, UnknownVolume, _nova_detach,
<<<<<<< HEAD
    lazy_loading_proxy_for_interface, config_drive, metadata_from_config_drive,
    METADATA_RELATIVE_PATH, UnknownInstanceID, metadata_from_service,
=======
    lazy_loading_proxy_for_interface, metadata_from_config_drive,
    METADATA_RELATIVE_PATH,
>>>>>>> f3f017d7
)
from ...script import get_api
from ...backends import backend_and_api_args_from_configuration

from .logging import CINDER_VOLUME


# Tests requiring virtio can currently only be run on a devstack installation
# that is not within our CI system. This will be addressed with FLOC-2972.
#
# In the meantime, you can do the following (provided you have access):
#
# Connect to the devstack host:
#   ssh -A root@104.130.19.104
#
# From the devstack host, connect to the guest:
#   ssh -A ubuntu@10.0.0.3
#
# This is a shared machine that only ClusterHQ employees have access to. Make
# sure that no one else is using it at the same time.
#
# On the devstack guest do the following:
#   cd flocker
#   workon flocker
#
# Then update the branch to match the code you want to test.
#
# Then run these tests:
#
#   sudo /usr/bin/env \
#     FLOCKER_FUNCTIONAL_TEST_CLOUD_CONFIG_FILE=$PWD/acceptance.yml \
#     FLOCKER_FUNCTIONAL_TEST=TRUE \
#     FLOCKER_FUNCTIONAL_TEST_CLOUD_PROVIDER=devstack-openstack \
#     $(type -p trial) \
#     flocker.node.agents.functional.test_cinder.CinderAttachmentTests
require_virtio = skipIf(
    not which('virsh'), "Tests require the ``virsh`` command.")


@require_backend('openstack')
def cinderblockdeviceapi_for_test(test_case):
    """
    Create a ``CinderBlockDeviceAPI`` instance for use in tests.

    :param TestCase test_case: The test being run.

    :returns: A ``CinderBlockDeviceAPI`` instance.  Any volumes it creates will
        be cleaned up at the end of the test (using ``test_case``\ 's cleanup
        features).
    """
    return get_blockdeviceapi_with_cleanup(test_case)


class CinderBlockDeviceAPIInterfaceTests(
        make_iblockdeviceapi_tests(
            blockdevice_api_factory=(
                lambda test_case: cinderblockdeviceapi_for_test(
                    test_case=test_case,
                )
            ),
            unknown_blockdevice_id_factory=lambda test: unicode(uuid4()),
        )
):
    """
    Interface adherence Tests for ``CinderBlockDeviceAPI``.
    """
    def cinder_client(self):
        """
        :return: A ``cinderclient.Cinder`` instance.
        """
        return self.api.cinder_volume_manager

    def test_foreign_volume(self):
        """
        Non-Flocker Volumes are not listed.
        """
        cinder_client = self.cinder_client()
        requested_volume = cinder_client.create(
            size=int(Byte(self.minimum_allocatable_size).to_GiB().value)
        )
        CINDER_VOLUME(id=requested_volume.id).write()
        self.addCleanup(
            cinder_client.delete,
            requested_volume.id,
        )
        wait_for_volume_state(
            volume_manager=cinder_client,
            expected_volume=requested_volume,
            desired_state=u'available',
            transient_states=(u'creating',),
        )
        self.assertEqual([], self.api.list_volumes())

    def test_foreign_cluster_volume(self):
        """
        Test that list_volumes() excludes volumes belonging to
        other Flocker clusters.
        """
        blockdevice_api2 = cinderblockdeviceapi_for_test(
            test_case=self,
            )
        flocker_volume = blockdevice_api2.create_volume(
            dataset_id=uuid4(),
            size=self.minimum_allocatable_size,
            )
        CINDER_VOLUME(id=flocker_volume.blockdevice_id).write()
        self.assert_foreign_volume(flocker_volume)

    def test_name(self):
        """
        New volumes get a human-readable name.
        """
        cinder_client = self.cinder_client()
        dataset_id = uuid4()
        flocker_volume = self.api.create_volume(
            dataset_id=dataset_id,
            size=self.minimum_allocatable_size,
        )
        CINDER_VOLUME(id=flocker_volume.blockdevice_id).write()

        volume = cinder_client.get(
            flocker_volume.blockdevice_id
        )
        self.assertEqual(
            # Why? Because v1 calls it display_name and v2 calls it
            # name.
            getattr(volume, volume.NAME_ATTR),
            u"flocker-{}".format(dataset_id)
        )

    @flaky(u'FLOC-3347')
    def test_get_device_path_device(self):
        return super(
            CinderBlockDeviceAPIInterfaceTests,
            self).test_get_device_path_device()


class CinderCloudAPIInterfaceTests(
        make_icloudapi_tests(
            blockdevice_api_factory=(
                lambda test_case: cinderblockdeviceapi_for_test(
                    test_case=test_case,
                )
            ),
        )
):
    """
    ``ICloudAPI`` adherence tests for ``CinderBlockDeviceAPI``.
    """


class CinderHttpsTests(TestCase):
    """
    Test connections to HTTPS-enabled OpenStack.

    XXX: These tests can only be run against a keystone server endpoint that
    has SSL and that supports the "password" auth_plugin.
    Which means that these tests are not run on any of our build servers.
    """
    @require_backend('openstack')
    def session_for_test(self, config_override):
        """
        Creates a new Keystone session and invalidates it.

        :param dict config_override: Override certain configuration values
            before creating the test session.
        :returns: A Keystone Session instance.
        """
        config = get_blockdevice_config()
        config.update(config_override)
        auth_url = config['auth_url']
        if not urlsplit(auth_url).scheme == u"https":
            self.skipTest(
                "Tests require a TLS auth_url endpoint "
                "beginning with https://. "
                "Found auth_url: {}".format(auth_url)
            )
        session = get_keystone_session(**config)
        expected_options = set(config_override)
        supported_options = set(
            option.dest for option in session.auth.get_options()
        )
        unsupported_options = expected_options.difference(supported_options)

        if unsupported_options:
            self.skipTest(
                "Test requires a keystone authentication driver "
                "with support for options {!r}. "
                "These options were missing {!r}.".format(
                    ', '.join(expected_options),
                    ', '.join(unsupported_options),
                )
            )

        session.invalidate()
        return session

    def test_verify_false(self):
        """
        With the peer_verify field set to False, connection to the
        OpenStack servers always succeeds.
        """
        session = self.session_for_test(
            config_override={
                'peer_verify': False,
            }
        )
        # This will fail if authentication fails.
        session.get_token()

    def test_verify_ca_path_no_match_fails(self):
        """
        With a CA file that does not match any CA, connection to the
        OpenStack servers fails.
        """
        path = self.make_temporary_directory()
        RootCredential.initialize(path, b"mycluster")
        session = self.session_for_test(
            config_override={
                'peer_verify': True,
                'peer_ca_path': path.child(
                    AUTHORITY_CERTIFICATE_FILENAME
                ).path
            }
        )
        self.assertRaises(BadRequest, session.get_token)


class VirtIOClient:
    """
    Provide access to libvirt on the host machine from guest machines

    This class allows the guest to attach and detach disks from the
    host.
    """
    def __init__(self, instance_id, url):
        self.instance_id = instance_id
        self.url = url

    @classmethod
    def using_insecure_tls(cls, instance_id, tempdir):
        """
        Create an insecure connection to the VM host.

        The credentials for this connection only allow unverified
        connections to the TLS endpoint of libvirtd.  The libvirtd
        server must be configured to not verify the client credentials,
        with server configuration ``tls_no_verify_certificate=1`` and
        ``tls_no_verify_address=1``.

        This would be vulnerable to MITM attacks, but is used for
        communication to the routing gateway (in particular from VM
        guest to VM host), where a MITM attack is unlikely.

        The tests require that disks are attached using libvirt, but not
        using Cinder, as the problem they test is libvirt disks that are
        not known by Cinder.  Note, this rules out solutions using
        ``mknod`` directly on the guest.

        Creating a TLS connection is one of the simplest ways to set-up
        libvirtd to listen on a network socket.  Disabling the actual
        certificate verification on both ends of the connection allows
        connection of the TLS endpoint without sharing any files (e.g.
        CA cert and key, or a CSR).  This means the tests are contained
        on one guest, with only a network connection required to attach
        and delete nodes from the host.

        :param instance_id: The UUID of the guest instance.
        :param FilePath tempdir: A temporary directory that will exist
            until the VirtIOClient is done.
        """
        url = "qemu://{}/system?no_verify=1&pkipath={}".format(
            cls._get_default_gateway(), tempdir.path
        )
        cls.create_credentials(tempdir)
        return cls(instance_id, url)

    @staticmethod
    def create_credentials(path):
        """
        Create PKI credentials for TLS access to libvirtd.

        Credentials are not signed by the host CA. This only allows
        unverified access but removes the need to transfer files
        between the host and the guest.
        """
        # Create CA and client key pairs
        ca = RootCredential.initialize(path, b"CA")
        ca_file = path.child(AUTHORITY_CERTIFICATE_FILENAME)
        NodeCredential.initialize(path, ca, uuid='client')
        # Files must have specific names in the pkipath directory
        ca_file.moveTo(path.child('cacert.pem'))
        path.child('client.key').moveTo(path.child('clientkey.pem'))
        path.child('client.crt').moveTo(path.child('clientcert.pem'))

    @staticmethod
    def _get_default_gateway():
        gws = netifaces.gateways()
        return gws['default'][netifaces.AF_INET][0]

    def attach_disk(self, host_device, guest_device):
        """
        Attach a host disk to a device path on the guest.

        :param host_device: The device path on the host.
        :param guest_device: The basename of the device path on the
            guest.
        """
        run_process(["virsh", "-c", self.url, "attach-disk",
                    self.instance_id,
                    host_device, guest_device])

    def detach_disk(self, host_device):
        """
        Detach a host disk from the guest.

        :param host_device: The device path on the host.
        """
        run_process(["virsh", "-c", self.url, "detach-disk",
                    self.instance_id,
                    host_device])


class OpenStackFixture(object):
    def __init__(self, addCleanup):
        self.addCleanup = addCleanup
        self.setUp()

    def setUp(self):
        self.blockdevice_api = cinderblockdeviceapi_for_test(test_case=self)
        self.cinder = self.blockdevice_api.cinder_volume_manager
        self.nova = self.blockdevice_api.nova_volume_manager

    def cleanup(self, instance_id, volume):
        try:
            # Can't use self.blockdevice_api.detach_volume here because it
            # expects all volumes to be ``flocker-`` volumes.
            _nova_detach(
                nova_volume_manager=self.nova,
                cinder_volume_manager=self.cinder,
                server_id=instance_id,
                cinder_volume=volume
            )
        except UnattachedVolume:
            pass
        try:
            self.blockdevice_api.destroy_volume(volume.id)
        except UnknownVolume:
            pass


class CinderAttachmentTests(TestCase):
    """
    Cinder volumes can be attached and return correct device path.
    """
    @require_backend('openstack')
    def setUp(self):
        super(CinderAttachmentTests, self).setUp()
        self.openstack = OpenStackFixture(self.addCleanup)
        self.cinder = self.openstack.cinder
        self.nova = self.openstack.nova
        self.blockdevice_api = self.openstack.blockdevice_api
        self._cleanup = self.openstack.cleanup

    def test_get_device_path_no_attached_disks(self):
        """
        get_device_path returns the most recently attached device
        """
        instance_id = self.blockdevice_api.compute_instance_id()

        cinder_volume = self.cinder.create(
            size=int(Byte(get_minimum_allocatable_size()).to_GiB().value)
        )
        CINDER_VOLUME(id=cinder_volume.id).write()
        self.addCleanup(self._cleanup, instance_id, cinder_volume)
        volume = wait_for_volume_state(
            volume_manager=self.cinder, expected_volume=cinder_volume,
            desired_state=u'available', transient_states=(u'creating',))

        devices_before = set(FilePath('/dev').children())

        attached_volume = self.nova.create_server_volume(
            server_id=instance_id,
            volume_id=volume.id,
            device=None,
        )
        volume = wait_for_volume_state(
            volume_manager=self.cinder,
            expected_volume=attached_volume,
            desired_state=u'in-use',
            transient_states=(u'available', u'attaching',),
        )

        devices_after = set(FilePath('/dev').children())
        new_devices = devices_after - devices_before
        [new_device] = new_devices

        device_path = self.blockdevice_api.get_device_path(volume.id)

        self.assertEqual(device_path.realpath(), new_device)


class VirtIOCinderAttachmentTests(TestCase):
    @require_backend('openstack')
    @require_virtio
    def setUp(self):
        super(VirtIOCinderAttachmentTests, self).setUp()
        self.openstack = OpenStackFixture(self.addCleanup)
        self.cinder = self.openstack.cinder
        self.nova = self.openstack.nova
        self.blockdevice_api = self.openstack.blockdevice_api
        self._cleanup = self.openstack.cleanup

    def test_get_device_path_correct_with_attached_disk(self):
        """
        get_device_path returns the correct device name even when a non-Cinder
        volume has been attached. See FLOC-2859.
        """
        instance_id = self.blockdevice_api.compute_instance_id()

        host_device = "/dev/null"
        tmpdir = FilePath(self.mktemp())
        tmpdir.makedirs()
        virtio = VirtIOClient.using_insecure_tls(instance_id, tmpdir)
        virtio.attach_disk(host_device, "vdc")
        self.addCleanup(virtio.detach_disk, host_device)

        cinder_volume = self.cinder.create(
            size=int(Byte(get_minimum_allocatable_size()).to_GiB().value)
        )
        CINDER_VOLUME(id=cinder_volume.id).write()
        self.addCleanup(self._cleanup, instance_id, cinder_volume)
        volume = wait_for_volume_state(
            volume_manager=self.cinder, expected_volume=cinder_volume,
            desired_state=u'available', transient_states=(u'creating',))

        devices_before = set(FilePath('/dev').children())

        attached_volume = self.nova.create_server_volume(
            server_id=instance_id,
            volume_id=volume.id,
            device=None,
        )
        volume = wait_for_volume_state(
            volume_manager=self.cinder,
            expected_volume=attached_volume,
            desired_state=u'in-use',
            transient_states=(u'available', u'attaching',),
        )

        devices_after = set(FilePath('/dev').children())
        new_devices = devices_after - devices_before
        [new_device] = new_devices

        device_path = self.blockdevice_api.get_device_path(volume.id)

        self.assertEqual(device_path.realpath(), new_device)

    def test_disk_attachment_fails_with_conflicting_disk(self):
        """
        create_server_volume will raise an exception when Cinder attempts to
        attach a device to a path that is in use by a non-Cinder volume.
        """
        instance_id = self.blockdevice_api.compute_instance_id()

        host_device = "/dev/null"
        tmpdir = FilePath(self.mktemp())
        tmpdir.makedirs()
        virtio = VirtIOClient.using_insecure_tls(instance_id, tmpdir)
        virtio.attach_disk(host_device, "vdb")
        self.addCleanup(virtio.detach_disk, host_device)

        cinder_volume = self.cinder.create(
            size=int(Byte(get_minimum_allocatable_size()).to_GiB().value)
        )
        CINDER_VOLUME(id=cinder_volume.id).write()
        self.addCleanup(self._cleanup, instance_id, cinder_volume)
        volume = wait_for_volume_state(
            volume_manager=self.cinder, expected_volume=cinder_volume,
            desired_state=u'available', transient_states=(u'creating',))

        attached_volume = self.nova.create_server_volume(
            server_id=instance_id,
            volume_id=volume.id,
            device=None,
        )

        with self.assertRaises(UnexpectedStateException) as e:
            wait_for_volume_state(
                volume_manager=self.cinder,
                expected_volume=attached_volume,
                desired_state=u'in-use',
                transient_states=(u'available', u'attaching',),
            )
        self.assertEqual(e.exception.unexpected_state, u'available')

    def test_get_device_path_virtio_blk_error_without_udev(self):
        """
        ``get_device_path`` on systems using the virtio_blk driver raises
        ``UnattachedVolume`` if ``/dev/disks/by-id/xxx`` is not present.
        """
        instance_id = self.blockdevice_api.compute_instance_id()
        # Create volume
        cinder_volume = self.cinder.create(
            size=int(Byte(get_minimum_allocatable_size()).to_GiB().value)
        )
        CINDER_VOLUME(id=cinder_volume.id).write()
        self.addCleanup(self._cleanup, instance_id, cinder_volume)
        volume = wait_for_volume_state(
            volume_manager=self.cinder, expected_volume=cinder_volume,
            desired_state=u'available', transient_states=(u'creating',))

        # Suspend udevd before attaching the disk
        # List unpacking here ensures that the test will blow up if
        # multiple matching processes are ever found.
        [udev_process] = list(
            p for p in psutil.process_iter()
            if p.name().endswith('-udevd')
        )
        udev_process.suspend()
        self.addCleanup(udev_process.resume)

        # Attach volume
        attached_volume = self.nova.create_server_volume(
            server_id=instance_id,
            volume_id=volume.id,
            device=None,
        )
        volume = wait_for_volume_state(
            volume_manager=self.cinder,
            expected_volume=attached_volume,
            desired_state=u'in-use',
            transient_states=(u'available', u'attaching',),
        )

        self.assertRaises(
            UnattachedVolume,
            self.blockdevice_api.get_device_path,
            volume.id,
        )

    def test_get_device_path_virtio_blk_symlink(self):
        """
        ``get_device_path`` on systems using the virtio_blk driver
        returns the target of a symlink matching
        ``/dev/disks/by-id/virtio-<volume.id>``.
        """
        instance_id = self.blockdevice_api.compute_instance_id()
        # Create volume
        cinder_volume = self.cinder.create(
            size=int(Byte(get_minimum_allocatable_size()).to_GiB().value)
        )
        CINDER_VOLUME(id=cinder_volume.id).write()
        self.addCleanup(self._cleanup, instance_id, cinder_volume)
        volume = wait_for_volume_state(
            volume_manager=self.cinder,
            expected_volume=cinder_volume,
            desired_state=u'available',
            transient_states=(u'creating',))

        # Attach volume
        attached_volume = self.nova.create_server_volume(
            server_id=instance_id,
            volume_id=volume.id,
            device=None,
        )
        volume = wait_for_volume_state(
            volume_manager=self.cinder,
            expected_volume=attached_volume,
            desired_state=u'in-use',
            transient_states=(u'available', u'attaching',),
        )
        self.assertEqual(
            FilePath(
                '/dev/disk/by-id/virtio-{}'.format(volume.id[:20])
            ).realpath(),
            self.blockdevice_api.get_device_path(
                volume.id
            )
        )


class FakeTime(object):
    def __init__(self, initial_time):
        self._current_time = initial_time

    def time(self):
        return self._current_time

    def sleep(self, interval):
        self._current_time += interval


class BlockDeviceAPIDestroyTests(TestCase):
    """
    Test for ``cinder.CinderBlockDeviceAPI.destroy_volume``
    """
    def setUp(self):
        super(BlockDeviceAPIDestroyTests, self).setUp()
        self.api = cinderblockdeviceapi_for_test(test_case=self)

    def test_destroy_timesout(self):
        """
        If Cinder does not delete the volume within a specified amount of time,
        the destroy attempt fails by raising ``TimeoutException``.
        """
        new_volume = self.api.create_volume(
            dataset_id=uuid4(),
            size=get_minimum_allocatable_size(),
        )

        expected_timeout = 8
        # Using a fake no-op delete so it doesn't actually delete anything
        # (we don't need any actual volumes here, as we only need to verify
        # the timeout)
        self.patch(
            self.api.cinder_volume_manager,
            "delete",
            lambda *args, **kwargs: None
        )

        # Now try to delete it
        time_module = FakeTime(initial_time=0)
        self.patch(self.api, "_time", time_module)
        self.patch(self.api, "_timeout", expected_timeout)

        exception = self.assertRaises(
            TimeoutException,
            self.api.destroy_volume,
            blockdevice_id=new_volume.blockdevice_id,
        )

        self.assertEqual(
            expected_timeout,
            exception.elapsed_time
        )

        self.assertEqual(
            expected_timeout,
            time_module._current_time
        )


class AnInterface(Interface):
    """
    An example interface for testing ``proxyForInterface`` style wrappers.
    """
    def method_a():
        pass

    def method_b():
        pass


@implementer(AnInterface)
class AnImplementation(object):
    """
    An example implementation for testing ``proxyForInterface`` style wrappers.
    """
    def __init__(self):
        self.method_a_called = []
        self.method_b_called = []

    def method_a(self):
        self.method_a_called.append(True)

    def method_b(self):
        self.method_b_called.append(True)


class LazyLoadingProxyTests(TestCase):
    """
    Tests for ``lazy_loading_proxy_for_interface``.
    """
    def test_loader_exceptions_raised(self):
        """
        The ``loader`` supplied to ``lazy_loading_proxy_for_interface`` is
        called as a result of resolving the method that is being called.
        Exceptions raised from the ``loader`` must be caught before the method
        is called.
        """
        class SomeException(Exception):
            pass

        def loader():
            raise SomeException()

        proxy = lazy_loading_proxy_for_interface(
            interface=AnInterface,
            loader=loader,
        )
        self.assertRaises(
            SomeException,
            # We're not calling the method here, just looking it up.
            getattr, proxy, 'method_a',
        )

    def test_loader_called_once(self):
        """
        The ``loader`` supplied to ``lazy_loading_proxy_for_interface`` is only
        called once and all method calls are dispatched to the object it
        returns.
        """
        loader_called = []
        wrapped = AnImplementation()

        def loader():
            loader_called.append(True)
            return wrapped

        proxy = lazy_loading_proxy_for_interface(
            interface=AnInterface,
            loader=loader,
        )

        self.assertEqual(
            ([], [], []),
            (loader_called,
             wrapped.method_a_called, wrapped.method_b_called)
        )

        proxy.method_a()
        proxy.method_b()

        self.assertEqual(
            ([True], [True], [True]),
            (loader_called,
             wrapped.method_a_called, wrapped.method_b_called)
        )


class CinderFromConfigurationTests(AsyncTestCase):
    """
    Tests for ``cinder_from_configuation`` via tha ``flocker.node._backends``
    loader code.
    """
    def test_no_immediate_authentication(self):
        """
        ``cinder_from_configuration`` returns an API object even if it can't
        connect to the keystone server endpoint.
        Keystone authentication is postponed until the API is first used.
        """
        backend, api_args = backend_and_api_args_from_configuration({
            "backend": "openstack",
            "auth_plugin": "password",
            "region": "RegionOne",
            "username": "non-existent-user",
            "password": "non-working-password",
            "auth_url": "http://127.0.0.2:5000/v2.0",
        })
        # This will fail if loading the API depends on being able to connect to
        # the auth_url (above)
        get_api(
            backend=backend,
            api_args=api_args,
            reactor=object(),
            cluster_id=make_cluster_id(TestTypes.FUNCTIONAL),
        )

    def _build_and_test_api(self, listening_port):
        """
        Build the CinderBlockDeviceAPI configured to connect to the Mimic
        server at ``listening_port``.
        Patch twisted.web to force the mimic server to drop incoming
        connections.
        And attempt to interact with the disabled API server first and then
        after re-enabling it to show that the API will re-authenticate even
        after an initial failure.
        """
        import twisted.web.http
        patch = MonkeyPatcher()
        patch.addPatch(
            twisted.web.http.HTTPChannel,
            'connectionMade',
            lambda self: self.transport.loseConnection()
        )
        self.addCleanup(patch.restore)
        backend, api_args = backend_and_api_args_from_configuration({
            "backend": "openstack",
            "auth_plugin": "rackspace",
            "region": "ORD",
            "username": "mimic",
            "api_key": "12345",
            "auth_url": "http://127.0.0.1:{}/identity/v2.0".format(
                listening_port.getHost().port
            ),
        })
        # Cause the Mimic server to close incoming connections
        patch.patch()
        api = get_api(
            backend=backend,
            api_args=api_args,
            reactor=object(),
            cluster_id=make_cluster_id(TestTypes.FUNCTIONAL),
        )
        # List volumes with API patched to close incoming connections.
        try:
            result = api.list_volumes()
        except ConnectFailure:
            # Can't use self.assertRaises here because that would call the
            # function in the main thread.
            pass
        else:
            self.fail(
                'ConnectFailure was not raised. '
                'Got {!r} instead.'.format(
                    result
                )
            )
        finally:
            # Re-enable the Mimic server.
            # The API operations that follow should succeed.
            patch.restore()

        # List volumes with API re-enabled
        result = api.list_volumes()
        self.assertEqual([], result)

        # Close the connection from the client side so that the mimic server
        # can close down without leaving behind lingering persistent HTTP
        # channels which cause dirty reactor errors.
        # XXX: This is gross. Perhaps we need ``IBlockDeviceAPI.close``
        (api
         .cinder_volume_manager
         ._original
         ._client_v2
         ._cinder_volumes
         .api
         .client
         .session
         .session.close())

    def test_retry_authentication(self):
        """
        The API object returned by ``cinder_from_configuration`` will retry
        authentication even when initial authentication attempts fail.

        The API is tested against a Mimic server which...mimics the OpenStack
        Keystone auth and Cinder APIs.

        The blocking IBlockDeviceAPI operations are performed in a thread to
        avoid blocking the Twisted reactor which is running the mimic server.
        """
        d = mimic_for_test(test_case=self)
        d.addCallback(
            lambda listening_port: deferToThread(
                self._build_and_test_api, listening_port
            )
        )
        return d


<<<<<<< HEAD
class ConfigDriveTests(TestCase):
    """
    Tests for ``config_drive``.
    """
    @if_root
    def setUp(self):
        super(ConfigDriveTests, self).setUp()
        self.label = filesystem_label_for_test(self)
        self.device = formatted_loopback_device_for_test(
            self,
            label=self.label,
        )

    def test_not_found(self):
        """
        ``config_drive`` yields ``None`` if the config drive cannot be mounted.
        """
        non_existent_label = filesystem_label_for_test(self)
        with config_drive(label=non_existent_label) as mountpoint:
            self.assertIs(None, mountpoint)

    def test_readonly(self):
        """
        ``config_drive`` is mounted readonly.
        """
        filename1 = random_name(self)
        filename2 = random_name(self)
        filecontent = random_name(self)
        with temporary_mount(self.device.device) as fs:
            fs.mountpoint.child(filename1).setContent(filecontent)

        with config_drive(label=self.label) as mountpoint:
            # Read a file
            self.assertEqual(
                filecontent,
                mountpoint.child(filename1).getContent()
            )
            # Fail to write a file.
            e = self.assertRaises(
                OSError,
                mountpoint.child(filename2).setContent,
                filecontent
            )
            self.assertEqual(errno.EROFS, e.errno)


=======
>>>>>>> f3f017d7
class MetadataFromConfigDriveTests(TestCase):
    """
    Tests for ``metadata_from_config_drive``.
    """
    @if_root
    def setUp(self):
        super(MetadataFromConfigDriveTests, self).setUp()
        self.label = filesystem_label_for_test(self)
        self.device = formatted_loopback_device_for_test(
            self,
            label=self.label,
        )

    def test_no_drive(self):
        """
        If the config drive can not be mounted return ``None``.
        """
        non_existent_label = filesystem_label_for_test(self)
        result = metadata_from_config_drive(
            config_drive_label=non_existent_label
        )
        self.assertIs(None, result)

    def test_no_file(self):
        """
        If the metadata file is not found return ``None``.
        """
        result = metadata_from_config_drive(
            config_drive_label=self.label
        )
        self.assertIs(None, result)

    def test_not_json(self):
        """
        If the metadata file is not JSON encoded return ``None``.
        """
<<<<<<< HEAD
        with temporary_mount(self.device.device) as fs:
            metadata_file = fs.mountpoint.descendant(
=======
        with temporary_mount(self.device.device) as mountpoint:
            metadata_file = mountpoint.descendant(
>>>>>>> f3f017d7
                METADATA_RELATIVE_PATH
            )
            metadata_file.parent().makedirs()
            metadata_file.setContent(random_name(self))

        result = metadata_from_config_drive(
            config_drive_label=self.label
        )
        self.assertIs(None, result)

    def test_success(self):
        """
        The metadata is returned as a dictionary.
        """
        expected_value = random_name(self)
<<<<<<< HEAD
        with temporary_mount(self.device.device) as fs:
            metadata_file = fs.mountpoint.descendant(
=======
        with temporary_mount(self.device.device) as mountpoint:
            metadata_file = mountpoint.descendant(
>>>>>>> f3f017d7
                METADATA_RELATIVE_PATH
            )
            metadata_file.parent().makedirs()
            metadata_file.setContent(
                json.dumps({
                    "test_key": expected_value
                })
            )

        result = metadata_from_config_drive(
            config_drive_label=self.label
        )
<<<<<<< HEAD
        self.assertEqual(expected_value, result["test_key"])


class ComputeInstanceIDTests(AsyncTestCase):
    """
    Tests for Openstack specific behaviour of
    ``CinderBlockDeviceAPI.compute_instance_id``.
    """
    @if_root
    def setUp(self):
        super(ComputeInstanceIDTests, self).setUp()

        backend, api_args = backend_and_api_args_from_configuration({
            "backend": "openstack",
            "auth_plugin": "rackspace",
            "region": "ORD",
            "username": "unknown_user",
            "api_key": "unknown_api_key",
            "auth_url": "http://{}:{}/identity/v2.0".format(*find_free_port()),
        })
        self.api = get_api(
            backend=backend,
            api_args=api_args,
            reactor=object(),
            cluster_id=make_cluster_id(TestTypes.FUNCTIONAL),
        )

    def test_unknown_instance_id(self):
        """
        ``UnknownInstanceID`` is raised if all node UUID lookup mechanisms
        fail.
        """
        patch = MonkeyPatcher()
        # Use non-existent config drive label.
        # Mount will fail.
        patch.addPatch(
            self.api,
            '_config_drive_label',
            filesystem_label_for_test(self)
        )
        # Use an unreachable metadata service endpoint address.
        # TCP connections will fail.
        patch.addPatch(
            self.api,
            '_metadata_service_endpoint',
            find_free_port()
        )
        self.addCleanup(patch.restore)
        patch.patch()
        self.assertRaises(UnknownInstanceID, self.api.compute_instance_id)

    def test_config_drive(self):
        """
        The instance ID is retrieved from the config drive in preference to the
        metadata server.
        """
        patch = MonkeyPatcher()
        # A compute_instance_id found on config drive
        drive_compute_instance_id = unicode(uuid4())
        # A compute_instance_id found from the metadata service
        server_compute_instance_id = unicode(uuid4())

        # Set up a fake config drive and point the API to its label
        configdrive_label = filesystem_label_for_test(self)
        device = formatted_loopback_device_for_test(
            self,
            label=configdrive_label,
        )
        with temporary_mount(device.device) as fs:
            metadata_file = fs.mountpoint.descendant(
                METADATA_RELATIVE_PATH
            )
            metadata_file.parent().makedirs()
            metadata_file.setContent(
                json.dumps({
                    "uuid": drive_compute_instance_id
                })
            )
        patch.addPatch(
            self.api,
            '_config_drive_label',
            configdrive_label,
        )
        # Set up a fake metadata service and point the API to its endpoint
        listening = webserver_for_test(
            self,
            url_path="/" + "/".join(METADATA_RELATIVE_PATH),
            response_content=json.dumps(
                {"uuid": server_compute_instance_id}
            ),
        )

        def set_metadata_service_endpoint(port):
            address = port.getHost()
            endpoint = (address.host, address.port)
            patch.addPatch(
                self.api,
                '_metadata_service_endpoint',
                endpoint,
            )
            return port

        listening.addCallback(set_metadata_service_endpoint)

        # Run compute_instance_id in a separate thread.
        # With the API patched to check the fake metadata sources.
        def start_compute_instance_id(port):
            patch.patch()
            return deferToThread(
                self.api.compute_instance_id
            )
        connecting = listening.addCallback(start_compute_instance_id)

        def check(result):
            self.assertEqual(drive_compute_instance_id, result)
        checking = connecting.addCallback(check)
        return checking

    def test_metadata_service(self):
        """
        The instance ID is retrieved from the metadata service if it can't be
        found on the config drive.
        """
        patch = MonkeyPatcher()
        # A compute_instance_id found from the metadata service
        server_compute_instance_id = unicode(uuid4())

        # Point the API to a config drive label that won't be found.
        configdrive_label = filesystem_label_for_test(self)
        patch.addPatch(
            self.api,
            '_config_drive_label',
            configdrive_label,
        )
        # Set up a fake metadata service and point the API to its endpoint
        listening = webserver_for_test(
            self,
            url_path="/" + "/".join(METADATA_RELATIVE_PATH),
            response_content=json.dumps(
                {"uuid": server_compute_instance_id}
            ),
        )

        def set_metadata_service_endpoint(port):
            address = port.getHost()
            endpoint = (address.host, address.port)
            patch.addPatch(
                self.api,
                '_metadata_service_endpoint',
                endpoint,
            )
            return port

        listening.addCallback(set_metadata_service_endpoint)

        # Run compute_instance_id in a separate thread.
        # With the API patched to check the fake metadata sources.
        def start_compute_instance_id(port):
            patch.patch()
            return deferToThread(
                self.api.compute_instance_id
            )
        connecting = listening.addCallback(start_compute_instance_id)

        def check(result):
            self.assertEqual(server_compute_instance_id, result)
        checking = connecting.addCallback(check)
        return checking


def webserver_for_test(test, url_path, response_content):
    """
    Create a webserver that serves ``response_content`` from ``url_path``.
    """
    app = Klein()

    @app.route(url_path)
    def respond(request):
        return response_content
    factory = Site(app.resource())
    endpoint = serverFromString(reactor, b"tcp:0")
    listening = endpoint.listen(factory)

    def stop_port(port):
        test.addCleanup(port.stopListening)
        return port
    listening.addCallback(stop_port)
    return listening


class MetadataFromServiceTests(AsyncTestCase):
    """
    Tests for ``metadata_from_service``.
    """
    def test_success(self):
        """
        The metadata is downloaded, decoded and returned.
        """
        expected_value = random_name(self)
        listening = webserver_for_test(
            self,
            url_path="/" + "/".join(METADATA_RELATIVE_PATH),
            response_content=json.dumps({"test_key": expected_value})
        )
        connecting = listening.addCallback(
            lambda port: deferToThread(
                metadata_from_service,
                metadata_service_endpoint=next(
                    (a.host, a.port)
                    for a in [port.getHost()]
                ),
            )
        )

        def check(result):
            self.assertEqual(expected_value, result["test_key"])

        checking = connecting.addCallback(check)
        return checking

    @capture_logging(None)
    def test_timeout_error(self, logger):
        """
        Returns ``None`` if there is a timeout while connecting to the metadata
        server.
        """
        # Simulate a connect timeout by attempting to connect to an unroutable
        # IP address.
        result = metadata_from_service(
            metadata_service_endpoint=("10.0.0.0", 80),
            connect_timeout=1.0
        )
        self.assertIs(None, result)
        [message] = logger.messages
        assertContainsFields(
            self,
            message,
            {"message_type": (
                "flocker:node:agents:blockdevice:openstack:"
                "compute_instance_id:metadataservice_connect_timeout"
            )}
        )

    @capture_logging(None)
    def test_connection_error(self, logger):
        """
        Returns ``None`` if it can't connect to the metadata server.
        """
        result = metadata_from_service(
            metadata_service_endpoint=find_free_port()
        )
        self.assertIs(None, result)
        [message] = logger.messages
        assertContainsFields(
            self,
            message,
            {"message_type": (
                "flocker:node:agents:blockdevice:openstack:"
                "compute_instance_id:metadataservice_connection_error"
            )}
        )

    def test_not_found(self):
        """
        Returns ``None`` if the metadata URL is not found.
        """
        listening = webserver_for_test(
            self,
            # Force the webserver to return 404
            url_path="/some/other/path",
            response_content=json.dumps({})
        )
        connecting = listening.addCallback(
            lambda port: deferToThread(
                metadata_from_service,
                metadata_service_endpoint=next(
                    (a.host, a.port)
                    for a in [port.getHost()]
                ),
            )
        )

        def check(result):
            self.assertIs(None, result)

        checking = connecting.addCallback(check)
        return checking

    def test_not_json(self):
        """
        Returns ``None`` if the metadata URL doesn't return JSON content.
        """
        listening = webserver_for_test(
            self,
            url_path="/" + "/".join(METADATA_RELATIVE_PATH),
            # Return non-json string.
            response_content=random_name(self)
        )
        connecting = listening.addCallback(
            lambda port: deferToThread(
                metadata_from_service,
                metadata_service_endpoint=next(
                    (a.host, a.port)
                    for a in [port.getHost()]
                ),
            )
        )

        def check(result):
            self.assertIs(None, result)

        checking = connecting.addCallback(check)
        return checking
=======
        self.assertEqual(expected_value, result["test_key"])
>>>>>>> f3f017d7
<|MERGE_RESOLUTION|>--- conflicted
+++ resolved
@@ -5,10 +5,6 @@
 cluster.
 """
 
-<<<<<<< HEAD
-import errno
-=======
->>>>>>> f3f017d7
 import json
 from unittest import skipIf
 from urlparse import urlsplit
@@ -50,10 +46,7 @@
 from ....testtools import (
     AsyncTestCase,
     if_root,
-<<<<<<< HEAD
     find_free_port,
-=======
->>>>>>> f3f017d7
     flaky,
     random_name,
     run_process,
@@ -64,13 +57,8 @@
 from ..cinder import (
     get_keystone_session, wait_for_volume_state, UnexpectedStateException,
     UnattachedVolume, TimeoutException, UnknownVolume, _nova_detach,
-<<<<<<< HEAD
-    lazy_loading_proxy_for_interface, config_drive, metadata_from_config_drive,
+    lazy_loading_proxy_for_interface, metadata_from_config_drive,
     METADATA_RELATIVE_PATH, UnknownInstanceID, metadata_from_service,
-=======
-    lazy_loading_proxy_for_interface, metadata_from_config_drive,
-    METADATA_RELATIVE_PATH,
->>>>>>> f3f017d7
 )
 from ...script import get_api
 from ...backends import backend_and_api_args_from_configuration
@@ -923,55 +911,6 @@
         return d
 
 
-<<<<<<< HEAD
-class ConfigDriveTests(TestCase):
-    """
-    Tests for ``config_drive``.
-    """
-    @if_root
-    def setUp(self):
-        super(ConfigDriveTests, self).setUp()
-        self.label = filesystem_label_for_test(self)
-        self.device = formatted_loopback_device_for_test(
-            self,
-            label=self.label,
-        )
-
-    def test_not_found(self):
-        """
-        ``config_drive`` yields ``None`` if the config drive cannot be mounted.
-        """
-        non_existent_label = filesystem_label_for_test(self)
-        with config_drive(label=non_existent_label) as mountpoint:
-            self.assertIs(None, mountpoint)
-
-    def test_readonly(self):
-        """
-        ``config_drive`` is mounted readonly.
-        """
-        filename1 = random_name(self)
-        filename2 = random_name(self)
-        filecontent = random_name(self)
-        with temporary_mount(self.device.device) as fs:
-            fs.mountpoint.child(filename1).setContent(filecontent)
-
-        with config_drive(label=self.label) as mountpoint:
-            # Read a file
-            self.assertEqual(
-                filecontent,
-                mountpoint.child(filename1).getContent()
-            )
-            # Fail to write a file.
-            e = self.assertRaises(
-                OSError,
-                mountpoint.child(filename2).setContent,
-                filecontent
-            )
-            self.assertEqual(errno.EROFS, e.errno)
-
-
-=======
->>>>>>> f3f017d7
 class MetadataFromConfigDriveTests(TestCase):
     """
     Tests for ``metadata_from_config_drive``.
@@ -1008,13 +947,8 @@
         """
         If the metadata file is not JSON encoded return ``None``.
         """
-<<<<<<< HEAD
-        with temporary_mount(self.device.device) as fs:
-            metadata_file = fs.mountpoint.descendant(
-=======
         with temporary_mount(self.device.device) as mountpoint:
             metadata_file = mountpoint.descendant(
->>>>>>> f3f017d7
                 METADATA_RELATIVE_PATH
             )
             metadata_file.parent().makedirs()
@@ -1030,13 +964,8 @@
         The metadata is returned as a dictionary.
         """
         expected_value = random_name(self)
-<<<<<<< HEAD
-        with temporary_mount(self.device.device) as fs:
-            metadata_file = fs.mountpoint.descendant(
-=======
         with temporary_mount(self.device.device) as mountpoint:
             metadata_file = mountpoint.descendant(
->>>>>>> f3f017d7
                 METADATA_RELATIVE_PATH
             )
             metadata_file.parent().makedirs()
@@ -1049,7 +978,6 @@
         result = metadata_from_config_drive(
             config_drive_label=self.label
         )
-<<<<<<< HEAD
         self.assertEqual(expected_value, result["test_key"])
 
 
@@ -1362,7 +1290,4 @@
             self.assertIs(None, result)
 
         checking = connecting.addCallback(check)
-        return checking
-=======
-        self.assertEqual(expected_value, result["test_key"])
->>>>>>> f3f017d7
+        return checking