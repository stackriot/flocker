--- conflicted
+++ resolved
@@ -5272,7 +5272,43 @@
                           self.cache.get_device_path, attached_id1)
 
 
-<<<<<<< HEAD
+def make_icloudapi_tests(
+        blockdevice_api_factory,
+):
+    """
+    :param blockdevice_api_factory: A factory which will be called
+        with the generated ``TestCase`` during the ``setUp`` for each
+        test and which should return a provider of both ``IBlockDeviceAPI``
+        and ``ICloudAPI`` to be tested.
+
+    :returns: A ``TestCase`` with tests that will be performed on the
+       supplied ``IBlockDeviceAPI``/``ICloudAPI`` provider.
+    """
+    class Tests(TestCase):
+        def setUp(self):
+            self.api = blockdevice_api_factory(test_case=self)
+            self.this_node = self.api.compute_instance_id()
+            self.async_cloud_api = _SyncToThreadedAsyncCloudAPIAdapter(
+                _reactor=reactor, _sync=self.api,
+                _threadpool=reactor.getThreadPool())
+
+        def test_interface(self):
+            """
+            The result of the factory provides ``ICloudAPI``.
+            """
+            self.assertTrue(verifyObject(ICloudAPI, self.api))
+
+        def test_current_machine_is_live(self):
+            """
+            The machine running the test is reported as alive.
+            """
+            d = self.async_cloud_api.list_live_nodes()
+            d.addCallback(lambda live:
+                          self.assertIn(self.api.compute_instance_id(), live))
+            return d
+    return Tests
+
+
 def _surround_with_callbacks_decorator(method_name, callback, proxy_object):
     """
     Creates a method that proxies to ``getattr(proxy_object, method_name)`` and
@@ -5502,41 +5538,4 @@
         d.addCallback(lambda _: self._change_node_state(
             deployer, deleted_desired_state, update_cluster_state))
 
-        return d
-=======
-def make_icloudapi_tests(
-        blockdevice_api_factory,
-):
-    """
-    :param blockdevice_api_factory: A factory which will be called
-        with the generated ``TestCase`` during the ``setUp`` for each
-        test and which should return a provider of both ``IBlockDeviceAPI``
-        and ``ICloudAPI`` to be tested.
-
-    :returns: A ``TestCase`` with tests that will be performed on the
-       supplied ``IBlockDeviceAPI``/``ICloudAPI`` provider.
-    """
-    class Tests(TestCase):
-        def setUp(self):
-            self.api = blockdevice_api_factory(test_case=self)
-            self.this_node = self.api.compute_instance_id()
-            self.async_cloud_api = _SyncToThreadedAsyncCloudAPIAdapter(
-                _reactor=reactor, _sync=self.api,
-                _threadpool=reactor.getThreadPool())
-
-        def test_interface(self):
-            """
-            The result of the factory provides ``ICloudAPI``.
-            """
-            self.assertTrue(verifyObject(ICloudAPI, self.api))
-
-        def test_current_machine_is_live(self):
-            """
-            The machine running the test is reported as alive.
-            """
-            d = self.async_cloud_api.list_live_nodes()
-            d.addCallback(lambda live:
-                          self.assertIn(self.api.compute_instance_id(), live))
-            return d
-    return Tests
->>>>>>> 8471b9aa
+        return d