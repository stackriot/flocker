--- conflicted
+++ resolved
@@ -101,11 +101,9 @@
 
 # Move these somewhere else, write tests for them. FLOC-1774
 from ....common.test.test_thread import NonThreadPool, NonReactor
-<<<<<<< HEAD
-from ....common import retry_failure, gather_deferreds
-=======
-from ....common import RACKSPACE_MINIMUM_VOLUME_SIZE
->>>>>>> 37a28116
+from ....common import (
+    retry_failure, gather_deferreds, RACKSPACE_MINIMUM_VOLUME_SIZE
+)
 
 CLEANUP_RETRY_LIMIT = 10
 LOOPBACK_ALLOCATION_UNIT = int(MiB(1).to_Byte().value)
