# Copyright ClusterHQ Inc.  See LICENSE file for details.

"""
Test helpers for ``flocker.node.agents.blockdevice.LoopbackBlockDeviceAPI``.
"""
from os import getuid

from pyrsistent import pmap
from twisted.python.components import proxyForInterface
from zope.interface import implementer

from ....common.process import run_process
from ....testtools import random_name

from ..blockdevice import IBlockDeviceAPI, IProfiledBlockDeviceAPI
<<<<<<< HEAD
from ..blockdevice_manager import BlockDeviceManager
=======
from ..blockdevice_manager import BlockDeviceManager, _unmount
>>>>>>> f3f017d7
from ..loopback import (
    LOOPBACK_MINIMUM_ALLOCATABLE_SIZE,
    LoopbackBlockDeviceAPI,
    Losetup,
)

from . import detach_destroy_volumes


def loopbackblockdeviceapi_for_test(test_case, allocation_unit=None):
    """
    :returns: A ``LoopbackBlockDeviceAPI`` with a temporary root directory
        created for the supplied ``test_case``.
    """
    user_id = getuid()
    if user_id != 0:
        test_case.skipTest(
            "``LoopbackBlockDeviceAPI`` uses ``losetup``, "
            "which requires root privileges. "
            "Required UID: 0, Found UID: {!r}".format(user_id)
        )

    root_path = test_case.mktemp()
    loopback_blockdevice_api = LoopbackBlockDeviceAPI.from_path(
        root_path=root_path,
        compute_instance_id=random_name(test_case),
        allocation_unit=allocation_unit,
    )
    test_case.addCleanup(detach_destroy_volumes, loopback_blockdevice_api)
    return loopback_blockdevice_api


@implementer(IProfiledBlockDeviceAPI)
class FakeProfiledLoopbackBlockDeviceAPI(
        proxyForInterface(IBlockDeviceAPI, "_loopback_blockdevice_api")):
    """
    Fake implementation of ``IProfiledBlockDeviceAPI`` and ``IBlockDeviceAPI``
    on top of ``LoopbackBlockDeviceAPI``. Profiles are not actually
    implemented for loopback devices, but this fake is useful for testing the
    intermediate layers.

    :ivar _loopback_blockdevice_api: The underlying ``LoopbackBlockDeviceAPI``.
    :ivar pmap dataset_profiles: A pmap from blockdevice_id to desired profile
        at creation time.
    """
    def __init__(self, loopback_blockdevice_api):
        self._loopback_blockdevice_api = loopback_blockdevice_api
        self.dataset_profiles = pmap({})

    def create_volume_with_profile(self, dataset_id, size, profile_name):
        """
        Calls the underlying ``create_volume`` on
        ``_loopback_blockdevice_api``, but records the desired profile_name for
        the purpose of test validation.
        """
        volume = self._loopback_blockdevice_api.create_volume(
            dataset_id=dataset_id, size=size)
        self.dataset_profiles = self.dataset_profiles.set(
            volume.blockdevice_id, profile_name)
        return volume


def fakeprofiledloopbackblockdeviceapi_for_test(test_case,
                                                allocation_unit=None):
    """
    Constructs a ``FakeProfiledLoopbackBlockDeviceAPI`` for use in tests that
    want to verify functionality with an ``IProfiledBlockDeviceAPI`` provider.
    """
    return FakeProfiledLoopbackBlockDeviceAPI(
        loopback_blockdevice_api=loopbackblockdeviceapi_for_test(
            test_case, allocation_unit=allocation_unit))


def formatted_loopback_device_for_test(test_case, label=None):
    """
    Create a loopback device, with a backing file located in the temporary
    directory for this test case.
    Format it with ext4 and optionally add a filesystem label.
<<<<<<< HEAD
    Registers a test cleanup callback to detach the loopback device when the
    test is complete.
=======
    Registers test cleanup callbacks to unmount and detach the loopback device
    when the test is complete.
>>>>>>> f3f017d7

    :returns: A ``LoopDevice``.
    """
    losetup = Losetup()
    backing_file = test_case.make_temporary_file()
    with backing_file.open('wb') as f:
        f.truncate(LOOPBACK_MINIMUM_ALLOCATABLE_SIZE)
    device = losetup.add(backing_file=backing_file)
<<<<<<< HEAD
    test_case.addCleanup(device.remove)
=======
>>>>>>> f3f017d7
    bdm = BlockDeviceManager()
    bdm.make_filesystem(
        blockdevice=device.device,
        filesystem=u"ext4"
    )
    if label:
        # Assign a 16 byte label to the FS.
        run_process(['tune2fs', '-L', label, device.device.path])
<<<<<<< HEAD
=======

    def cleanup():
        """
        Try to unmount the device 10 times or until it detaches.
        """
        device.remove()
        for i in xrange(10):
            if device in losetup.list():
                _unmount(
                    path=device.device,
                    # Don't fail if the device is not mounted.
                    idempotent=True,
                )
            else:
                break

    # Always attempt to unmount the device when the test completes.
    test_case.addCleanup(cleanup)
>>>>>>> f3f017d7
    return device<|MERGE_RESOLUTION|>--- conflicted
+++ resolved
@@ -13,11 +13,7 @@
 from ....testtools import random_name
 
 from ..blockdevice import IBlockDeviceAPI, IProfiledBlockDeviceAPI
-<<<<<<< HEAD
-from ..blockdevice_manager import BlockDeviceManager
-=======
 from ..blockdevice_manager import BlockDeviceManager, _unmount
->>>>>>> f3f017d7
 from ..loopback import (
     LOOPBACK_MINIMUM_ALLOCATABLE_SIZE,
     LoopbackBlockDeviceAPI,
@@ -96,13 +92,8 @@
     Create a loopback device, with a backing file located in the temporary
     directory for this test case.
     Format it with ext4 and optionally add a filesystem label.
-<<<<<<< HEAD
-    Registers a test cleanup callback to detach the loopback device when the
-    test is complete.
-=======
     Registers test cleanup callbacks to unmount and detach the loopback device
     when the test is complete.
->>>>>>> f3f017d7
 
     :returns: A ``LoopDevice``.
     """
@@ -111,10 +102,6 @@
     with backing_file.open('wb') as f:
         f.truncate(LOOPBACK_MINIMUM_ALLOCATABLE_SIZE)
     device = losetup.add(backing_file=backing_file)
-<<<<<<< HEAD
-    test_case.addCleanup(device.remove)
-=======
->>>>>>> f3f017d7
     bdm = BlockDeviceManager()
     bdm.make_filesystem(
         blockdevice=device.device,
@@ -123,8 +110,6 @@
     if label:
         # Assign a 16 byte label to the FS.
         run_process(['tune2fs', '-L', label, device.device.path])
-<<<<<<< HEAD
-=======
 
     def cleanup():
         """
@@ -143,5 +128,4 @@
 
     # Always attempt to unmount the device when the test completes.
     test_case.addCleanup(cleanup)
->>>>>>> f3f017d7
     return device