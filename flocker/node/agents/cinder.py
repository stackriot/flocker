# -*- test-case-name: flocker.node.agents.functional.test_cinder,flocker.node.agents.functional.test_cinder_behaviour -*- # noqa
# Copyright Hybrid Logic Ltd.  See LICENSE file for details.

"""
A Cinder implementation of the ``IBlockDeviceAPI``.
"""
import time
from uuid import UUID
from subprocess import check_output

from bitmath import Byte, GB

from eliot import Message, start_action

from pyrsistent import PRecord, field

from keystoneclient.openstack.common.apiclient.exceptions import (
    NotFound as CinderNotFound,
)
from novaclient.exceptions import NotFound as NovaNotFound

from twisted.python.filepath import FilePath

from zope.interface import implementer, Interface

from ...common import auto_openstack_logging
from .blockdevice import (
    IBlockDeviceAPI, BlockDeviceVolume, UnknownVolume, AlreadyAttachedVolume,
    UnattachedVolume, get_blockdevice_volume,
)

# The key name used for identifying the Flocker cluster_id in the metadata for
# a volume.
CLUSTER_ID_LABEL = u'flocker-cluster-id'

# The key name used for identifying the Flocker dataset_id in the metadata for
# a volume.
DATASET_ID_LABEL = u'flocker-dataset-id'


class ICinderVolumeManager(Interface):
    """
    The parts of ``cinderclient.v1.volumes.VolumeManager`` that we use.
    See:
    https://github.com/openstack/python-cinderclient/blob/master/cinderclient/v1/volumes.py#L135
    """
    def create(size, metadata=None):
        """
        Creates a volume.

        :param size: Size of volume in GB
        :param metadata: Optional metadata to set on volume creation
        :rtype: :class:`Volume`
        """

    def list():
        """
        Lists all volumes.

        :rtype: list of :class:`Volume`
        """

    def delete(volume_id):
        """
        Delete a volume.

        :param volume_id: The ID of the volume to delete.

        :raise CinderNotFound: If no volume with the specified ID exists.

        :return: ``None``
        """

    def get(volume_id):
        """
        Retrieve information about an existing volume.

        :param volume_id: The ID of the volume about which to retrieve
            information.

        :return: A ``Volume`` instance describing the identified volume.
        :rtype: :class:`Volume`
        """

    def set_metadata(volume, metadata):
        """
        Update/Set a volumes metadata.

        :param volume: The :class:`Volume`.
        :param metadata: A list of keys to be set.
        """


class INovaVolumeManager(Interface):
    """
    The parts of ``novaclient.v2.volumes.VolumeManager`` that we use.
    See:
    https://github.com/openstack/python-novaclient/blob/master/novaclient/v2/volumes.py
    """
    def create_server_volume(server_id, volume_id, device):
        """
        Attach a volume identified by the volume ID to the given server ID.

        :param server_id: The ID of the server
        :param volume_id: The ID of the volume to attach.
        :param device: The device name
        :rtype: :class:`Volume`
        """

    def delete_server_volume(server_id, attachment_id):
        """
        Detach the volume identified by the volume ID from the given server ID.

        :param server_id: The ID of the server
        :param attachment_id: The ID of the volume to detach.
        """

    def get(volume_id):
        """
        Retrieve information about an existing volume.

        :param volume_id: The ID of the volume about which to retrieve
            information.

        :return: A ``Volume`` instance describing the identified volume.
        :rtype: :class:`Volume`
        """


def wait_for_volume(volume_manager, expected_volume,
                    expected_status=u'available',
                    time_limit=60):
    """
    Wait for a ``Volume`` with the same ``id`` as ``expected_volume`` to be
    listed and to have a ``status`` value of ``expected_status``.

    :param ICinderVolumeManager volume_manager: An API for listing volumes.
    :param Volume expected_volume: The ``Volume`` to wait for.
    :param unicode expected_status: The ``Volume.status`` to wait for.
    :param int time_limit: The maximum time, in seconds, to wait for the
        ``expected_volume`` to have ``expected_status``.
    :raises Exception: If ``expected_volume`` with ``expected_status`` is not
        listed within ``time_limit``.
    :returns: The listed ``Volume`` that matches ``expected_volume``.
    """
    start_time = time.time()
    # Log stuff happening in this loop.  FLOC-1833.
    while True:
        # Could be more efficient.  FLOC-1831
        for listed_volume in volume_manager.list():
            if listed_volume.id == expected_volume.id:
                # Could miss the expected status because race conditions.
                # FLOC-1832
                if listed_volume.status == expected_status:
                    return listed_volume

        elapsed_time = time.time() - start_time
        if elapsed_time < time_limit:
            time.sleep(0.1)
        else:
            raise Exception(
                'Timed out while waiting for volume. '
                'Expected Volume: {!r}, '
                'Expected Status: {!r}, '
                'Elapsed Time: {!r}, '
                'Time Limit: {!r}.'.format(
                    expected_volume, expected_status, elapsed_time, time_limit
                )
            )


@implementer(IBlockDeviceAPI)
class CinderBlockDeviceAPI(object):
    """
    A cinder implementation of ``IBlockDeviceAPI`` which creates block devices
    in an OpenStack cluster using Cinder APIs.
    """
    def __init__(self, cinder_volume_manager, nova_volume_manager, cluster_id):
        """
        :param ICinderVolumeManager cinder_volume_manager: A client for
            interacting with Cinder API.
        :param INovaVolumeManager nova_volume_manager: A client for interacting
            with Nova volume API.
        :param UUID cluster_id: An ID that will be included in the names of
            Cinder block devices in order to associate them with a particular
            Flocker cluster.
        """
        self.cinder_volume_manager = cinder_volume_manager
        self.nova_volume_manager = nova_volume_manager
        self.cluster_id = cluster_id

    def compute_instance_id(self):
        """
        Look up the Xen instance ID for this node.
        """
        # See http://wiki.christophchamp.com/index.php/Xenstore
        # $ sudo xenstore-read name
        # instance-6ddfb6c0-d264-4e77-846a-aa67e4fe89df
        prefix = u"instance-"
        command = [b"xenstore-read", b"name"]
        return check_output(command).strip().decode("ascii")[len(prefix):]

    def create_volume(self, dataset_id, size):
        """
        Create a block device using the ICinderVolumeManager.
        The cluster_id and dataset_id are stored as metadata on the volume.

        See:

        http://docs.rackspace.com/cbs/api/v1.0/cbs-devguide/content/POST_createVolume_v1__tenant_id__volumes_volumes.html
        """
        metadata = {
            CLUSTER_ID_LABEL: unicode(self.cluster_id),
            DATASET_ID_LABEL: unicode(dataset_id),
        }
        action_type = u"blockdevice:cinder:create_volume"
        with start_action(action_type=action_type):
<<<<<<< HEAD
=======
            # There could be difference between user-requested and
            # Cinder-created volume sizes due to several reasons:
            # 1) Round off from converting user-supplied 'size' to 'GB' int.
            # 2) Cinder-specific size constraints.
            # XXX: Address size mistach (see
            # (https://clusterhq.atlassian.net/browse/FLOC-1874).
>>>>>>> a6efd743
            requested_volume = self.cinder_volume_manager.create(
                size=Byte(size).to_GB().value,
                metadata=metadata,
            )
            Message.new(blockdevice_id=requested_volume.id).write()
            created_volume = wait_for_volume(
                volume_manager=self.cinder_volume_manager,
                expected_volume=requested_volume,
            )
        return _blockdevicevolume_from_cinder_volume(
            cinder_volume=created_volume,
        )

    def list_volumes(self):
        """
        Return ``BlockDeviceVolume`` instances for all the Cinder Volumes that
        have the expected ``cluster_id`` in their metadata.

        See:

        http://docs.rackspace.com/cbs/api/v1.0/cbs-devguide/content/GET_getVolumesDetail_v1__tenant_id__volumes_detail_volumes.html
        """
        flocker_volumes = []
        for cinder_volume in self.cinder_volume_manager.list():
            if _is_cluster_volume(self.cluster_id, cinder_volume):
                flocker_volume = _blockdevicevolume_from_cinder_volume(
                    cinder_volume
                )
                flocker_volumes.append(flocker_volume)
        return flocker_volumes

    def resize_volume(self, blockdevice_id, size):
        pass

    def attach_volume(self, blockdevice_id, attach_to):
        """
        Attach a volume to an instance using the Nova volume manager.
        """
        # The Cinder volume manager has an API for attaching volumes too.
        # However, it doesn't actually attach the volume: it only updates
        # internal state to indicate that the volume is attached!  Basically,
        # it is an implementation detail of how Nova attached volumes work and
        # no one outside of Nova has any business calling it.
        #
        # See
        # http://www.florentflament.com/blog/openstack-volume-in-use-although-vm-doesnt-exist.html
        unattached_volume = get_blockdevice_volume(self, blockdevice_id)
        if unattached_volume.attached_to is not None:
            raise AlreadyAttachedVolume(blockdevice_id)

        nova_volume = self.nova_volume_manager.create_server_volume(
            # Nova API expects an ID string not UUID.
            server_id=attach_to,
            volume_id=unattached_volume.blockdevice_id,
            # Have Nova assign a device file for us.
            device=None,
        )
        attached_volume = wait_for_volume(
            volume_manager=self.cinder_volume_manager,
            expected_volume=nova_volume,
            expected_status=u'in-use',
        )

        attached_volume = unattached_volume.set('attached_to', attach_to)

        return attached_volume

    def detach_volume(self, blockdevice_id):
        our_id = self.compute_instance_id()
        try:
            nova_volume = self.nova_volume_manager.get(blockdevice_id)
        except NovaNotFound:
            raise UnknownVolume(blockdevice_id)

        try:
            self.nova_volume_manager.delete_server_volume(
                server_id=our_id,
                attachment_id=blockdevice_id
            )
        except NovaNotFound:
            raise UnattachedVolume(blockdevice_id)

        # This'll blow up if the volume is deleted from elsewhere.  FLOC-1882.
        wait_for_volume(
            volume_manager=self.nova_volume_manager,
            expected_volume=nova_volume,
            expected_status=u'available',
        )

    def destroy_volume(self, blockdevice_id):
        try:
            self.cinder_volume_manager.delete(blockdevice_id)
        except CinderNotFound:
            raise UnknownVolume(blockdevice_id)

        while True:
            # Don't loop forever here.  FLOC-1853
            try:
                self.cinder_volume_manager.get(blockdevice_id)
            except CinderNotFound:
                break

    def get_device_path(self, blockdevice_id):
        try:
            cinder_volume = self.cinder_volume_manager.get(blockdevice_id)
        except CinderNotFound:
            raise UnknownVolume(blockdevice_id)

        # As far as we know you can not have more than one attachment,
        # but, perhaps we're wrong and there should be a test for the
        # multiple attachment case.  FLOC-1854.
        try:
            [attachment] = cinder_volume.attachments
        except ValueError:
            raise UnattachedVolume(blockdevice_id)

        # It could be attached somewher else...
        # https://clusterhq.atlassian.net/browse/FLOC-1830
        return FilePath(attachment['device'])


def _is_cluster_volume(cluster_id, cinder_volume):
    """
    :param UUID cluster_id: The uuid4 of a Flocker cluster.
    :param Volume cinder_volume: The Volume with metadata to examine.
    :return: ``True`` if ``cinder_volume`` metadata has a
        ``CLUSTER_ID_LABEL`` value matching ``cluster_id`` else ``False``.
    """
    actual_cluster_id = cinder_volume.metadata.get(CLUSTER_ID_LABEL)
    if actual_cluster_id is not None:
        actual_cluster_id = UUID(actual_cluster_id)
        if actual_cluster_id == cluster_id:
            return True
    return False


def _blockdevicevolume_from_cinder_volume(cinder_volume):
    """
    :param Volume cinder_volume: The ``cinderclient.v1.volumes.Volume`` to
        convert.
    :returns: A ``BlockDeviceVolume`` based on values found in the supplied
        cinder Volume.
    """
    if cinder_volume.attachments:
        # There should only be one.  FLOC-1854.
        [attachment_info] = cinder_volume.attachments
        # Nova and Cinder APIs return ID strings. Convert to unicode.
        server_id = attachment_info['server_id'].decode("ascii")
    else:
        server_id = None

    return BlockDeviceVolume(
        blockdevice_id=unicode(cinder_volume.id),
        size=int(GB(cinder_volume.size).to_Byte().value),
        attached_to=server_id,
        dataset_id=UUID(cinder_volume.metadata[DATASET_ID_LABEL])
    )


@auto_openstack_logging(ICinderVolumeManager, "_cinder_volumes")
class _LoggingCinderVolumeManager(PRecord):
    _cinder_volumes = field(mandatory=True)


@auto_openstack_logging(INovaVolumeManager, "_nova_volumes")
class _LoggingNovaVolumeManager(PRecord):
    _nova_volumes = field(mandatory=True)


def cinder_api(cinder_client, nova_client, cluster_id):
    """
    :param cinderclient.v1.client.Client cinder_client: The Cinder API client
        whose ``volumes`` attribute will be supplied as the
        ``cinder_volume_manager`` parameter of ``CinderBlockDeviceAPI``.
    :param novaclient.v2.client.Client nova_client: The Nova API client whose
        ``volumes`` attribute will be supplied as the ``nova_volume_manager``
        parameter of ``CinderBlockDeviceAPI``.
    :param UUID cluster_id: A Flocker cluster ID.

    :returns: A ``CinderBlockDeviceAPI``.
    """
    logging_cinder = _LoggingCinderVolumeManager(
        _cinder_volumes=cinder_client.volumes
    )
    logging_nova = _LoggingNovaVolumeManager(
        _nova_volumes=nova_client.volumes
    )
    return CinderBlockDeviceAPI(
        cinder_volume_manager=logging_cinder,
        nova_volume_manager=logging_nova,
        cluster_id=cluster_id,
    )<|MERGE_RESOLUTION|>--- conflicted
+++ resolved
@@ -215,15 +215,12 @@
         }
         action_type = u"blockdevice:cinder:create_volume"
         with start_action(action_type=action_type):
-<<<<<<< HEAD
-=======
             # There could be difference between user-requested and
             # Cinder-created volume sizes due to several reasons:
             # 1) Round off from converting user-supplied 'size' to 'GB' int.
             # 2) Cinder-specific size constraints.
             # XXX: Address size mistach (see
             # (https://clusterhq.atlassian.net/browse/FLOC-1874).
->>>>>>> a6efd743
             requested_volume = self.cinder_volume_manager.create(
                 size=Byte(size).to_GB().value,
                 metadata=metadata,
