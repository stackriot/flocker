# -*- test-case-name: flocker.node.agents.functional.test_cinder,flocker.node.agents.functional.test_cinder_behaviour -*- # noqa
# Copyright ClusterHQ Inc.  See LICENSE file for details.

"""
A Cinder implementation of the ``IBlockDeviceAPI``.
"""
from itertools import repeat
import time
from uuid import UUID

from bitmath import Byte, GiB

from eliot import Message

from pyrsistent import PClass, field

from keystoneauth1.exceptions.catalog import EndpointNotFound
from keystoneclient.openstack.common.apiclient.exceptions import (
    HttpError as KeystoneHttpError,
)
from keystoneclient.auth import get_plugin_class
from keystoneclient.session import Session
from keystoneclient_rackspace.v2_0 import RackspaceAuth
from cinderclient.api_versions import get_api_version
from cinderclient.client import Client as CinderClient
from cinderclient.exceptions import NotFound as CinderClientNotFound
from novaclient.client import Client as NovaClient
from novaclient.exceptions import NotFound as NovaNotFound
from novaclient.exceptions import ClientException as NovaClientException

from twisted.python.filepath import FilePath
from twisted.python.components import proxyForInterface

from zope.interface import implementer, Interface

from ...common import (
    interface_decorator, get_all_ips, ipaddress_from_string,
    poll_until,
)
from .blockdevice import (
    IBlockDeviceAPI, BlockDeviceVolume, UnknownVolume, AlreadyAttachedVolume,
    UnattachedVolume, UnknownInstanceID, get_blockdevice_volume, ICloudAPI,
)
from ._logging import (
    NOVA_CLIENT_EXCEPTION, KEYSTONE_HTTP_ERROR, COMPUTE_INSTANCE_ID_NOT_FOUND,
    OPENSTACK_ACTION, CINDER_CREATE
)

# The key name used for identifying the Flocker cluster_id in the metadata for
# a volume.
CLUSTER_ID_LABEL = u'flocker-cluster-id'

# The key name used for identifying the Flocker dataset_id in the metadata for
# a volume.
DATASET_ID_LABEL = u'flocker-dataset-id'

# The longest time we're willing to wait for a Cinder API call to complete.
CINDER_TIMEOUT = 600

# The longest time we're willing to wait for a Cinder volume to be destroyed
CINDER_VOLUME_DESTRUCTION_TIMEOUT = 300


def _openstack_logged_method(method_name, original_name):
    """
    Run a method and log additional information about any exceptions that are
    raised.

    :param str method_name: The name of the method of the wrapped object to
        call.
    :param str original_name: The name of the attribute of self where the
        wrapped object can be found.

    :return: A function which will call the method of the wrapped object and do
        the extra exception logging.
    """
    def _run_with_logging(self, *args, **kwargs):
        original = getattr(self, original_name)
        method = getattr(original, method_name)

        # See https://clusterhq.atlassian.net/browse/FLOC-2054
        # for ensuring all method arguments are serializable.
        with OPENSTACK_ACTION(operation=[method_name, args, kwargs]):
            try:
                return method(*args, **kwargs)
            except NovaClientException as e:
                NOVA_CLIENT_EXCEPTION(
                    code=e.code,
                    message=e.message,
                    details=e.details,
                    request_id=e.request_id,
                    url=e.url,
                    method=e.method,
                ).write()
                raise
            except KeystoneHttpError as e:
                KEYSTONE_HTTP_ERROR(
                    code=e.http_status,
                    message=e.message,
                    details=e.details,
                    request_id=e.request_id,
                    url=e.url,
                    method=e.method,
                    response=e.response.text,
                ).write()
                raise
    return _run_with_logging


def auto_openstack_logging(interface, original):
    """
    Create a class decorator which will add OpenStack-specific exception
    logging versions versions of all of the methods on ``interface``.
    Specifically, some Nova and Cinder client exceptions will have all of their
    details logged any time they are raised.

    :param zope.interface.InterfaceClass interface: The interface from which to
        take methods.
    :param str original: The name of an attribute on instances of the decorated
        class.  The attribute should refer to a provider of ``interface``.
        That object will have all of its methods called with additional
        exception logging to make more details of the underlying OpenStack API
        calls available.

    :return: The class decorator.
    """
    return interface_decorator(
        "auto_openstack_logging",
        interface,
        _openstack_logged_method,
        original,
    )


class ICinderVolumeManager(Interface):
    """
    The parts of ``cinderclient.v1.volumes.VolumeManager`` that we use.
    See:
    https://github.com/openstack/python-cinderclient/blob/master/cinderclient/v1/volumes.py#L135
    """

    # The OpenStack Cinder API documentation says the size is in GB (multiples
    # of 10 ** 9 bytes).  Real world observations indicate size is actually in
    # GiB (multiples of 2 ** 30).  So this method is documented as accepting
    # GiB values.  https://bugs.launchpad.net/openstack-api-site/+bug/1456631
    def create(size, metadata=None, display_name=None):
        """
        Creates a volume.

        :param size: Size of volume in GiB
        :param metadata: Optional metadata to set on volume creation
        :param display_name: Optional name of the volume
        :rtype: :class:`Volume`
        """

    def list():
        """
        Lists all volumes.

        :rtype: list of :class:`Volume`
        """

    def delete(volume_id):
        """
        Delete a volume.

        :param volume_id: The ID of the volume to delete.

        :raise CinderNotFound: If no volume with the specified ID exists.

        :return: ``None``
        """

    def get(volume_id):
        """
        Retrieve information about an existing volume.

        :param volume_id: The ID of the volume about which to retrieve
            information.

        :return: A ``Volume`` instance describing the identified volume.
        :rtype: :class:`Volume`
        """

    def set_metadata(volume, metadata):
        """
        Update/Set a volumes metadata.

        :param volume: The :class:`Volume`.
        :param metadata: A list of keys to be set.
        """


class INovaVolumeManager(Interface):
    """
    The parts of ``novaclient.v2.volumes.VolumeManager`` that we use.
    See:
    https://github.com/openstack/python-novaclient/blob/master/novaclient/v2/volumes.py
    """
    def create_server_volume(server_id, volume_id, device):
        """
        Attach a volume identified by the volume ID to the given server ID.

        :param server_id: The ID of the server
        :param volume_id: The ID of the volume to attach.
        :param device: The device name
        :rtype: :class:`Volume`
        """

    def delete_server_volume(server_id, attachment_id):
        """
        Detach the volume identified by the volume ID from the given server ID.

        :param server_id: The ID of the server
        :param attachment_id: The ID of the volume to detach.
        """

    def get(volume_id):
        """
        Retrieve information about an existing volume.

        :param volume_id: The ID of the volume about which to retrieve
            information.

        :return: A ``Volume`` instance describing the identified volume.
        :rtype: :class:`Volume`
        """


class INovaServerManager(Interface):
    """
    The parts of ``novaclient.v2.servers.ServerManager`` that we use.
    See:
    https://github.com/openstack/python-novaclient/blob/master/novaclient/v2/servers.py
    """
    def list():
        """
        Get a list of servers.
        """


class TimeoutException(Exception):
    """
    A timeout on waiting for volume to reach destination end state.
    :param expected_volume: the volume we were waiting on
    :param desired_state: the new state we wanted the volume to have
    :param elapsed_time: how much time we had been waiting for the volume
        to change the state
    """
    def __init__(self, expected_volume, desired_state, elapsed_time):
        self.expected_volume = expected_volume
        self.desired_state = desired_state
        self.elapsed_time = elapsed_time

    def __str__(self):
        return (
            'Timed out while waiting for volume. '
            'Expected Volume: {!r}, '
            'Expected State: {!r}, '
            'Elapsed Time: {!r}'.format(
                self.expected_volume, self.desired_state, self.elapsed_time)
            )


class UnexpectedStateException(Exception):
    """
    An unexpected state was encountered by a volume as a result of operation.
    """
    def __init__(self, expected_volume, desired_state, unexpected_state):
        self.expected_volume = expected_volume
        self.desired_state = desired_state
        self.unexpected_state = unexpected_state

    def __str__(self):
        return (
            'Unexpected state while waiting for volume. '
            'Expected Volume: {!r}, '
            'Expected State: {!r}, '
            'Reached State: {!r}'.format(
                self.expected_volume, self.desired_state,
                self.unexpected_state)
            )


class VolumeStateMonitor:
    """
    Monitor a volume until it reaches a nominated state.
    :ivar ICinderVolumeManager volume_manager: An API for listing volumes.
    :ivar Volume expected_volume: The ``Volume`` to wait for.
    :ivar unicode desired_state: The ``Volume.status`` to wait for.
    :ivar transient_states: A sequence of valid intermediate states.
        The states must be listed in the order that are expected to occur.
    :ivar int time_limit: The maximum time, in seconds, to wait for the
        ``expected_volume`` to have ``desired_state``.
    :raises: UnexpectedStateException: If ``expected_volume`` enters an
        invalid state.
    :raises TimeoutException: If ``expected_volume`` with
        ``desired_state`` is not listed within ``time_limit``.
    :returns: The listed ``Volume`` that matches ``expected_volume``.
    """
    def __init__(self, volume_manager, expected_volume,
                 desired_state, transient_states=(),
                 time_limit=CINDER_TIMEOUT):
        self.volume_manager = volume_manager
        self.expected_volume = expected_volume
        self.desired_state = desired_state
        self.transient_states = transient_states
        self.time_limit = time_limit
        self.start_time = time.time()

    def reached_desired_state(self):
        """
        Test whether the desired state has been reached.

        Raise an exception if a non-valid state is reached or if the
        desired state is not reached within the supplied time limit.
        """
        try:
            existing_volume = self.volume_manager.get(self.expected_volume.id)
        except CinderClientNotFound:
            elapsed_time = time.time() - self.start_time
            if elapsed_time > self.time_limit:
                raise TimeoutException(
                    self.expected_volume, self.desired_state, elapsed_time)
            return None
        # Could miss the expected status because race conditions.
        # FLOC-1832
        current_state = existing_volume.status
        if current_state == self.desired_state:
            return existing_volume
        elif current_state in self.transient_states:
            # Once an intermediate state is reached, the prior
            # states become invalid.
            idx = self.transient_states.index(current_state)
            if idx > 0:
                self.transient_states = self.transient_states[idx:]
        else:
            raise UnexpectedStateException(
                self.expected_volume, self.desired_state, current_state)


def wait_for_volume_state(volume_manager, expected_volume, desired_state,
                          transient_states=(), time_limit=CINDER_TIMEOUT):
    """
    Wait for a ``Volume`` with the same ``id`` as ``expected_volume`` to be
    listed and to have a ``status`` value of ``desired_state``.
    :param ICinderVolumeManager volume_manager: An API for listing volumes.
    :param Volume expected_volume: The ``Volume`` to wait for.
    :param unicode desired_state: The ``Volume.status`` to wait for.
    :param transient_states: A sequence of valid intermediate states.
    :param int time_limit: The maximum time, in seconds, to wait for the
        ``expected_volume`` to have ``desired_state``.
    :raises: UnexpectedStateException: If ``expected_volume`` enters an
        invalid state.
    :raises TimeoutException: If ``expected_volume`` with
        ``desired_state`` is not listed within ``time_limit``.
    :returns: The listed ``Volume`` that matches ``expected_volume``.
    """
    waiter = VolumeStateMonitor(
        volume_manager, expected_volume, desired_state, transient_states,
        time_limit)
    return poll_until(waiter.reached_desired_state, repeat(1))


def _extract_nova_server_addresses(addresses):
    """
    :param dict addresses: A ``dict`` mapping OpenStack network names
        to lists of address dictionaries in that network assigned to a
        server.
    :return: A ``set`` of all the IPv4 and IPv6 addresses from the
        ``addresses`` attribute of a ``Server``.
    """
    all_addresses = set()
    for _, addresses in addresses.items():
        for address_info in addresses:
            all_addresses.add(
                ipaddress_from_string(address_info['addr'])
            )

    return all_addresses


<<<<<<< HEAD
def _get_compute_id(local_ips, id_to_node_ips):
    """
    Compute the instance ID of the local machine.

    Expectation is that our local IPs intersect with one (only) of the
    remote nodes' sets of IPs.

    :param set local_ips: The local machine's IPs.
    :param id_to_node_ips: Mapping from instance IDs to sets of IPs, as
        reported by OpenStack.

    :return: Instance ID of local machine.
    """
    matching_instances = []
    for server_id, api_addresses in id_to_node_ips.items():
        if api_addresses.intersection(local_ips):
            matching_instances.append(server_id)

    # If we've got this correct there should only be one matching instance.
    # But we don't currently test this directly. See FLOC-2281.
    if len(matching_instances) == 1 and matching_instances[0]:
        return matching_instances[0]
    raise KeyError("Couldn't find matching node.")
=======
def _nova_detach(nova_volume_manager, cinder_volume_manager,
                 server_id, cinder_volume):
    """
    Detach a Cinder volume from a Nova host and block until the volume has
    detached.

    :param nova_volume_manager: A ``nova.VolumManager``.
    :param cinder_volume_manager: A ``cinder.VolumManager``.
    :param server_id: The Nova server ID.
    :param cinder_volume: A cinder.Volume.
    """
    try:
        nova_volume_manager.delete_server_volume(
            server_id=server_id,
            attachment_id=cinder_volume.id
        )
    except NovaNotFound:
        raise UnattachedVolume(cinder_volume.id)

    # This'll blow up if the volume is deleted from elsewhere.  FLOC-1882.
    # Also note that we use the Cinder API here rather than the Nova API.
    # They may get out sync and it's the Cinder volume status that's important
    # if we are to successfully delete the volume next.
    wait_for_volume_state(
        volume_manager=cinder_volume_manager,
        expected_volume=cinder_volume,
        desired_state=u'available',
        transient_states=(u'in-use', u'detaching')
    )
>>>>>>> 726abc31


@implementer(IBlockDeviceAPI)
@implementer(ICloudAPI)
class CinderBlockDeviceAPI(object):
    """
    A cinder implementation of ``IBlockDeviceAPI`` which creates block devices
    in an OpenStack cluster using Cinder APIs.
    """
    def __init__(self,
                 cinder_volume_manager,
                 nova_volume_manager, nova_server_manager,
                 cluster_id,
                 timeout=CINDER_VOLUME_DESTRUCTION_TIMEOUT,
                 time_module=None):
        """
        :param ICinderVolumeManager cinder_volume_manager: A client for
            interacting with Cinder API.
        :param INovaVolumeManager nova_volume_manager: A client for interacting
            with Nova volume API.
        :param INovaServerManager nova_server_manager: A client for interacting
            with Nova servers API.
        :param UUID cluster_id: An ID that will be included in the names of
            Cinder block devices in order to associate them with a particular
            Flocker cluster.
        """
        self.cinder_volume_manager = cinder_volume_manager
        self.nova_volume_manager = nova_volume_manager
        self.nova_server_manager = nova_server_manager
        self.cluster_id = cluster_id
        self._timeout = timeout
        if time_module is None:
            time_module = time
        self._time = time_module

    def allocation_unit(self):
        """
        1GiB is the minimum allocation unit described by the OpenStack
        Cinder API documentation.
         * http://developer.openstack.org/api-ref-blockstorage-v2.html#createVolume # noqa

        Some Cinder storage drivers may actually allocate more than
        this, but as long as the requested size is a multiple of this
        unit, the Cinder API will always report the size that was
        requested.
        """
        return int(GiB(1).to_Byte().value)

    def compute_instance_id(self):
        """
        Find the ``ACTIVE`` Nova API server with a subset of the IPv4 and IPv6
        addresses on this node.
        """
        local_ips = get_all_ips()
        api_ip_map = {}
        id_to_node_ips = {}
        for server in self.nova_server_manager.list():
            # Servers which are not active will not have any IP addresses
            if server.status != u'ACTIVE':
                continue
            api_addresses = _extract_nova_server_addresses(server.addresses)
            id_to_node_ips[server.id] = api_addresses
            for ip in api_addresses:
                api_ip_map[ip] = server.id

        try:
            return _get_compute_id(local_ips, id_to_node_ips)
        except KeyError:
            # If there was no match, or if multiple matches were found, log an
            # error containing all the local and remote IPs.
            COMPUTE_INSTANCE_ID_NOT_FOUND(
                local_ips=local_ips, api_ips=api_ip_map
            ).write()
            raise UnknownInstanceID(self)

    def create_volume(self, dataset_id, size):
        """
        Create a block device using the ICinderVolumeManager.
        The cluster_id and dataset_id are stored as metadata on the volume.

        See:

        http://docs.rackspace.com/cbs/api/v1.0/cbs-devguide/content/POST_createVolume_v1__tenant_id__volumes_volumes.html
        """
        metadata = {
            CLUSTER_ID_LABEL: unicode(self.cluster_id),
            DATASET_ID_LABEL: unicode(dataset_id),
        }
        requested_volume = self.cinder_volume_manager.create(
            size=int(Byte(size).to_GiB().value),
            metadata=metadata,
            display_name="flocker-{}".format(dataset_id),
        )
        Message.new(message_type=CINDER_CREATE,
                    blockdevice_id=requested_volume.id).write()
        created_volume = wait_for_volume_state(
            volume_manager=self.cinder_volume_manager,
            expected_volume=requested_volume,
            desired_state=u'available',
            transient_states=(u'creating',),
        )
        return _blockdevicevolume_from_cinder_volume(
            cinder_volume=created_volume,
        )

    def list_volumes(self):
        """
        Return ``BlockDeviceVolume`` instances for all the Cinder Volumes that
        have the expected ``cluster_id`` in their metadata.

        See:

        http://docs.rackspace.com/cbs/api/v1.0/cbs-devguide/content/GET_getVolumesDetail_v1__tenant_id__volumes_detail_volumes.html
        """
        flocker_volumes = []
        for cinder_volume in self.cinder_volume_manager.list(detailed=True):
            if _is_cluster_volume(self.cluster_id, cinder_volume):
                flocker_volume = _blockdevicevolume_from_cinder_volume(
                    cinder_volume
                )
                flocker_volumes.append(flocker_volume)
        return flocker_volumes

    def attach_volume(self, blockdevice_id, attach_to):
        """
        Attach a volume to an instance using the Nova volume manager.
        """
        # The Cinder volume manager has an API for attaching volumes too.
        # However, it doesn't actually attach the volume: it only updates
        # internal state to indicate that the volume is attached!  Basically,
        # it is an implementation detail of how Nova attached volumes work and
        # no one outside of Nova has any business calling it.
        #
        # See
        # http://www.florentflament.com/blog/openstack-volume-in-use-although-vm-doesnt-exist.html
        unattached_volume = get_blockdevice_volume(self, blockdevice_id)
        if unattached_volume.attached_to is not None:
            raise AlreadyAttachedVolume(blockdevice_id)

        nova_volume = self.nova_volume_manager.create_server_volume(
            # Nova API expects an ID string not UUID.
            server_id=attach_to,
            volume_id=unattached_volume.blockdevice_id,
            # Have Nova assign a device file for us.
            device=None,
        )
        attached_volume = wait_for_volume_state(
            volume_manager=self.cinder_volume_manager,
            expected_volume=nova_volume,
            desired_state=u'in-use',
            transient_states=(u'available', u'attaching',),
        )

        attached_volume = unattached_volume.set('attached_to', attach_to)

        return attached_volume

    def detach_volume(self, blockdevice_id):
        try:
            cinder_volume = self.cinder_volume_manager.get(blockdevice_id)
        except CinderClientNotFound:
            raise UnknownVolume(blockdevice_id)
        server_id = _blockdevicevolume_from_cinder_volume(
            cinder_volume).attached_to

        _nova_detach(
            nova_volume_manager=self.nova_volume_manager,
            cinder_volume_manager=self.cinder_volume_manager,
            server_id=server_id,
            cinder_volume=cinder_volume,
        )

    def destroy_volume(self, blockdevice_id):
        """
        Detach Cinder volume identified by blockdevice_id.
        It will loop listing the volume until it is no longer there.
        if the volume is still there after the defined timeout,
        the function will just raise an exception and do nothing.

        :raises TimeoutException: If the volume is not deleted
            within the expected time. If that happens, it will be because after
            the timeout, the volume can still be listed. The volume will not
            be deleted unless further action is taken.
        """
        try:
            self.cinder_volume_manager.delete(blockdevice_id)
        except CinderClientNotFound:
            raise UnknownVolume(blockdevice_id)
        start_time = self._time.time()
        # Wait until the volume is not there or until the operation
        # timesout
        while(self._time.time() - start_time < self._timeout):
            try:
                self.cinder_volume_manager.get(blockdevice_id)
            except CinderClientNotFound:
                return
            self._time.sleep(1.0)
        # If the volume is not deleted, raise an exception
        raise TimeoutException(
            blockdevice_id,
            None,
            self._time.time() - start_time
        )

    def _get_device_path_virtio_blk(self, volume):
        """
        The virtio_blk driver allows a serial number to be assigned to virtual
        blockdevices.
        OpenStack will set a serial number containing the first 20
        characters of the Cinder block device ID.

        This was introduced in
        * https://github.com/openstack/nova/commit/3a47c02c58cefed0e230190b4bcef14527c82709  # noqa
        * https://bugs.launchpad.net/nova/+bug/1004328

        The udev daemon will read the serial number and create a
        symlink to the canonical virtio_blk device path.

        We do this because libvirt does not return the correct device path when
        additional disks have been attached using a client other than
        cinder. This is expected behaviour within Cinder and libvirt See
        https://bugs.launchpad.net/cinder/+bug/1387945 and
        http://libvirt.org/formatdomain.html#elementsDisks (target section)

        :param volume: The Cinder ``Volume`` which is attached.
        :returns: ``FilePath`` of the device created by the virtio_blk
            driver.
        """
        expected_path = FilePath(
            "/dev/disk/by-id/virtio-{}".format(volume.id[:20])
        )
        # Return the real path instead of the symlink to avoid two problems:
        #
        # 1. flocker-dataset-agent mounting volumes before udev has populated
        #    the by-id symlinks.
        # 2. Even if we mount with `/dev/disk/by-id/xxx`, the mounted
        #    filesystems are listed (in e.g. `/proc/mounts`) with the
        #    **target** (i.e. the real path) of the `/dev/disk/by-id/xxx`
        #    symlinks. This confuses flocker-dataset-agent (which assumes path
        #    equality is string equality), causing it to believe that
        #    `/dev/disk/by-id/xxx` has not been mounted, leading it to
        #    repeatedly attempt to mount the device.
        if expected_path.exists():
            return expected_path.realpath()
        else:
            raise UnattachedVolume(volume.id)

    def _get_device_path_api(self, volume):
        """
        Return the device path reported by the Cinder API.

        :param volume: The Cinder ``Volume`` which is attached.
        :returns: ``FilePath`` of the device created by the virtio_blk
            driver.
        """
        if volume.attachments:
            attachment = volume.attachments[0]
            if len(volume.attachments) > 1:
                # As far as we know you can not have more than one attachment,
                # but, perhaps we're wrong and there should be a test for the
                # multiple attachment case.  FLOC-1854.
                # Log a message if this ever happens.
                Message.new(
                    message_type=(
                        u'flocker:node:agents:blockdevice:openstack:'
                        u'get_device_path:'
                        u'unexpected_multiple_attachments'
                    ),
                    volume_id=unicode(volume.id),
                    attachment_devices=u','.join(
                        unicode(a['device']) for a in volume.attachments
                    ),
                ).write()
        else:
            raise UnattachedVolume(volume.id)

        return FilePath(attachment['device'])

    def get_device_path(self, blockdevice_id):
        """
        On Xen hypervisors (e.g. Rackspace) the Cinder API reports the correct
        device path. On Qemu / virtio_blk the actual device path may be
        different. So when we detect ``virtio_blk`` style device paths, we
        check the virtual disk serial number, which should match the first
        20 characters of the Cinder Volume UUID on platforms that we support.
        """
        try:
            cinder_volume = self.cinder_volume_manager.get(blockdevice_id)
        except CinderClientNotFound:
            raise UnknownVolume(blockdevice_id)

        device_path = self._get_device_path_api(cinder_volume)
        if _is_virtio_blk(device_path):
            device_path = self._get_device_path_virtio_blk(cinder_volume)

        return device_path

    # ICloudAPI:
    def list_live_nodes(self):
        return list(server.id for server in self.nova_server_manager.list()
                    if server.status == u'ACTIVE')

    def start_node(self, node_id):
        server = self.nova_server_manager.get(node_id)
        server.start()


def _is_virtio_blk(device_path):
    """
    Check whether the supplied device path is a virtio_blk device.

    We assume that virtio_blk device name always begin with `vd` whereas
    Xen devices begin with `xvd`.
    See https://www.kernel.org/doc/Documentation/devices.txt

    :param FilePath device_path: The device path returned by the Cinder API.
    :returns: ``True`` if it's a ``virtio_blk`` device, else ``False``.
    """
    return device_path.basename().startswith('vd')


def _is_cluster_volume(cluster_id, cinder_volume):
    """
    :param UUID cluster_id: The uuid4 of a Flocker cluster.
    :param Volume cinder_volume: The Volume with metadata to examine.
    :return: ``True`` if ``cinder_volume`` metadata has a
        ``CLUSTER_ID_LABEL`` value matching ``cluster_id`` else ``False``.
    """
    actual_cluster_id = cinder_volume.metadata.get(CLUSTER_ID_LABEL)
    if actual_cluster_id is not None:
        actual_cluster_id = UUID(actual_cluster_id)
        if actual_cluster_id == cluster_id:
            return True
    return False


def _blockdevicevolume_from_cinder_volume(cinder_volume):
    """
    :param Volume cinder_volume: The ``cinderclient.v1.volumes.Volume`` to
        convert.
    :returns: A ``BlockDeviceVolume`` based on values found in the supplied
        cinder Volume.
    """
    if cinder_volume.attachments:
        # There should only be one.  FLOC-1854.
        [attachment_info] = cinder_volume.attachments
        # Nova and Cinder APIs return ID strings. Convert to unicode.
        server_id = attachment_info['server_id'].decode("ascii")
    else:
        server_id = None

    return BlockDeviceVolume(
        blockdevice_id=unicode(cinder_volume.id),
        size=int(GiB(cinder_volume.size).to_Byte().value),
        attached_to=server_id,
        dataset_id=UUID(cinder_volume.metadata[DATASET_ID_LABEL])
    )


@auto_openstack_logging(ICinderVolumeManager, "_cinder_volumes")
class _LoggingCinderVolumeManager(object):

    def __init__(self, cinder_volumes):
        self._cinder_volumes = cinder_volumes


@auto_openstack_logging(INovaVolumeManager, "_nova_volumes")
class _LoggingNovaVolumeManager(PClass):
    _nova_volumes = field(mandatory=True)


@auto_openstack_logging(INovaServerManager, "_nova_servers")
class _LoggingNovaServerManager(PClass):
    _nova_servers = field(mandatory=True)


def _openstack_auth_from_config(auth_plugin='password', **config):
    """
    Create an OpenStack authentication plugin from the given configuration.

    :param str auth_plugin: The name of the authentication plugin to create.
    :param config: Parameters to supply to the authentication plugin.  The
        exact parameters depends on the authentication plugin selected.

    :return: The authentication object.
    """
    if auth_plugin == 'rackspace':
        plugin_class = RackspaceAuth
    else:
        plugin_class = get_plugin_class(auth_plugin)

    plugin_options = plugin_class.get_options()
    plugin_kwargs = {}
    for option in plugin_options:
        # option.dest is the python compatible attribute name in the plugin
        # implementation.
        # option.dest is option.name with hyphens replaced with underscores.
        if option.dest in config:
            plugin_kwargs[option.dest] = config[option.dest]

    return plugin_class(**plugin_kwargs)


def _openstack_verify_from_config(
        verify_peer=True, verify_ca_path=None, **config):
    """
    Create an OpenStack session from the given configuration.

    This turns a pair of options (a boolean indicating whether to
    verify, and a string for the path to the CA bundle) into a
    requests-style single value.

    If the ``verify_peer`` parameter is False, then no verification of
    the certificate will occur.  This setting is insecure!  Although the
    connections will be confidential, there is no authentication of the
    peer.  We're having a private conversation, but we don't know to
    whom we are speaking.

    If the ``verify_peer`` parameter is True (the default), then the
    certificate will be verified.

    If the ``verify_ca_path`` parameter is set, the certificate will be
    verified against the CA bundle at the path given by the
    ``verify_ca_path`` parameter.  This is useful for systems using
    self-signed certificates or private CA's.

    Otherwise, the certificate will be verified against the system CA's.
    This is useful for systems using well-known public CA's.

    :param bool verify_peer: Whether to check the peer's certificate.
    :param str verify_ca_path: Path to CA bundle.
    :param config: Other parameters in the config.

    :return: A verify option that can be passed to requests (and also to
        keystoneclient.session.Session)
    """
    if verify_peer:
        if verify_ca_path:
            verify = verify_ca_path
        else:
            verify = True
    else:
        verify = False

    return verify


def get_keystone_session(**config):
    """
    Create a Keystone session from a configuration stanza.

    :param dict config: Configuration necessary to authenticate a
        session for use with the CinderClient and NovaClient.

    :return: keystoneclient.Session
    """
    return Session(
        auth=_openstack_auth_from_config(**config),
        verify=_openstack_verify_from_config(**config)
        )


class Cinder1to2Adapter(proxyForInterface(ICinderVolumeManager, "_client_v2")):
    """
    Deal with an annoying difference in the method signature between
    cinderclient.client.{v1,v2}.volumes.VolumeManager
    """
    def create(self, size, metadata=None, display_name=None):
        """
        ``python-cinderclient.client.V1.VolumeManager.create`` uses
        display_name rather than name.
        """
        return self._client_v2.create(
            size=size,
            metadata=metadata,
            name=display_name
        )


def lazy_loading_proxy_for_interface(interface, loader):
    """
    Create a proxy for an interface which builds the wrapped object lazily.

    This is different than a normal ``proxyForInterface`` subclass in that the
    wrapped object is not supplied to the class initializer but instead
    generated lazily by the supplied ``loader`` function.

    :param Interface interface: The ``Interface`` describing the methods and
        attributes that will be available on te returned proxy.
    :param loader: A no-argument function which will be called to create the
        wrapped object the first time one of the proxied objects is accessed.
    :returns: The proxy object.
    """
    class LazyLoadingProxy(proxyForInterface(interface, "_original")):
        _cached_original = None

        def __init__(self):
            """
            The initializer of a class generated by ``proxyForInterface``
            expects the wrapped "original" object as an argument.  Overrride
            that here.
            """

        @property
        def _original(self):
            if self._cached_original is None:
                self._cached_original = loader()
            return self._cached_original
    return LazyLoadingProxy()


CINDER_API_METADATA_IN_PRIORITY_ORDER = (
    dict(version=2, adapter_v1=Cinder1to2Adapter),
    dict(version=1, adapter_v1=lambda client: client),
)

CINDER_V1_ADAPTERS = {
    v["version"]: v["adapter_v1"]
    for v in CINDER_API_METADATA_IN_PRIORITY_ORDER
}

CINDER_API_SUPPORTED_VERSIONS = tuple(
    v["version"] for v in CINDER_API_METADATA_IN_PRIORITY_ORDER
)


class CinderAPIVersionDetectionFailure(EnvironmentError):
    """
    Unable to connect to a supported version of the Cinder API.
    """
    _template = "CinderAPIVersionDetectionFailure(endpoint_errors={!r})"

    def __init__(self, endpoint_errors):
        self.endpoint_errors = endpoint_errors

    def __str__(self):
        return self._template.format(
            self.endpoint_errors,
        )

    __repr__ = __str__


def get_cinder_client(session, region):
    """
    Create a Cinder (volume) client from a Keystone session.

    Try Cinder V2 and Cinder V1 in order and return the first client to
    successfully complete a ``list`` API call.

    :param keystoneclient.Session session: Authenticated Keystone session.
    :param str region: Openstack region.
    :return: A ``cinderclient.Client``
    """
    endpoint_errors = []
    for version in CINDER_API_SUPPORTED_VERSIONS:
        client = CinderClient(
            version=version, session=session, region_name=region
        )
        try:
            client.volumes.list(limit=1, detailed=False)
        except EndpointNotFound as e:
            endpoint_errors.append(e)
            continue
        else:
            return client
    raise CinderAPIVersionDetectionFailure(endpoint_errors)


def get_nova_v2_client(session, region):
    """
    Create a Nova (compute) client from a Keystone session.

    :param keystoneclient.Session session: Authenticated Keystone session.
    :param str region: Openstack region.
    :return: A novaclient.Client
    """
    return NovaClient(
        session=session, region_name=region, version=2
    )


def cinder_from_configuration(region, cluster_id, **config):
    """
    Build a ``CinderBlockDeviceAPI`` using configuration and credentials
    in ``config``.

    :param str region: The Openstack region to access.
    :param cluster_id: The unique identifier for the cluster to access.
    :param config: A dictionary of configuration options for Openstack.
    """
    def lazy_cinder_loader():
        """
        Build the v1 or v2 ``ICinderVolumeManager`` wrapped for compatibility
        with the v1 API and wrapped to provide logging of API calls.
        This will be invoked by ``LazyLoadingProxy`` the first time an
        ``ICinderVolumeManager`` attribute is accessed.
        The reason for the lazy loading of the volume manager is so that the
        the cinder API version detection can delayed until the
        ``flocker-dataset-agent`` loop has started. And the reason for that is
        so that exceptions (e.g. keystone connection errors) that occur during
        the cinder API version detection, do not occur when the
        ``CinderBlockDeviceAPI`` is initialized and crash the process. This way
        errors will be caught by the loop and the cinder API version detection
        will be retried until it succeeds.

        :returns: The ``ICinderVolumeManager`` wrapper.
        """
        session = get_keystone_session(**config)
        # Force authentication here for a clearer stack trace if the keystone
        # endpoint is not accessible.
        session.get_token()
        cinder_client = get_cinder_client(
            session=session,
            region=region,
        )

        wrapped_cinder_volume_manager = _LoggingCinderVolumeManager(
            cinder_client.volumes
        )
        cinder_client_version = get_api_version(cinder_client.version)
        # Add a Cinder v1 adapter if necessary
        adapted_cinder_volume_manager = CINDER_V1_ADAPTERS[
            cinder_client_version.ver_major
        ](wrapped_cinder_volume_manager)

        return adapted_cinder_volume_manager

    lazy_cinder_volume_manager_proxy = lazy_loading_proxy_for_interface(
        interface=ICinderVolumeManager,
        loader=lazy_cinder_loader,
    )

    nova_client = get_nova_v2_client(
        session=get_keystone_session(**config),
        region=region,
    )

    logging_nova_volume_manager = _LoggingNovaVolumeManager(
        _nova_volumes=nova_client.volumes
    )
    logging_nova_server_manager = _LoggingNovaServerManager(
        _nova_servers=nova_client.servers
    )
    return CinderBlockDeviceAPI(
        cinder_volume_manager=lazy_cinder_volume_manager_proxy,
        nova_volume_manager=logging_nova_volume_manager,
        nova_server_manager=logging_nova_server_manager,
        cluster_id=cluster_id,
    )<|MERGE_RESOLUTION|>--- conflicted
+++ resolved
@@ -380,7 +380,6 @@
     return all_addresses
 
 
-<<<<<<< HEAD
 def _get_compute_id(local_ips, id_to_node_ips):
     """
     Compute the instance ID of the local machine.
@@ -404,7 +403,8 @@
     if len(matching_instances) == 1 and matching_instances[0]:
         return matching_instances[0]
     raise KeyError("Couldn't find matching node.")
-=======
+
+
 def _nova_detach(nova_volume_manager, cinder_volume_manager,
                  server_id, cinder_volume):
     """
@@ -434,7 +434,6 @@
         desired_state=u'available',
         transient_states=(u'in-use', u'detaching')
     )
->>>>>>> 726abc31
 
 
 @implementer(IBlockDeviceAPI)
