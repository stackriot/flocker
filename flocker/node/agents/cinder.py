# -*- test-case-name: flocker.node.agents.functional.test_cinder,flocker.node.agents.functional.test_cinder_behaviour -*- # noqa
# Copyright ClusterHQ Inc.  See LICENSE file for details.

"""
A Cinder implementation of the ``IBlockDeviceAPI``.
"""
from contextlib import contextmanager
from itertools import repeat
import json
import time
from uuid import UUID

from bitmath import Byte, GiB

from eliot import Message, writeTraceback

from pyrsistent import PClass, field

from keystoneauth1.exceptions.catalog import EndpointNotFound
from keystoneclient.openstack.common.apiclient.exceptions import (
    HttpError as KeystoneHttpError,
)
from keystoneclient.auth import get_plugin_class
from keystoneclient.session import Session
from keystoneclient_rackspace.v2_0 import RackspaceAuth
from cinderclient.api_versions import get_api_version
from cinderclient.client import Client as CinderClient
from cinderclient.exceptions import NotFound as CinderClientNotFound
from novaclient.client import Client as NovaClient
from novaclient.exceptions import NotFound as NovaNotFound
from novaclient.exceptions import ClientException as NovaClientException
import requests
from twisted.python.filepath import FilePath
from twisted.python.components import proxyForInterface

from zope.interface import implementer, Interface

from ...common import (
    interface_decorator, get_all_ips, ipaddress_from_string,
    poll_until,
    temporary_directory,
)
from .blockdevice import (
    IBlockDeviceAPI, BlockDeviceVolume, UnknownVolume, AlreadyAttachedVolume,
    UnattachedVolume, UnknownInstanceID, get_blockdevice_volume, ICloudAPI,
)
<<<<<<< HEAD
from .blockdevice_manager import LabelMounter, MountError
=======
from .blockdevice_manager import (
    LabelledFilesystem, MountError, temporary_mount
)
>>>>>>> f3f017d7
from ._logging import (
    NOVA_CLIENT_EXCEPTION, KEYSTONE_HTTP_ERROR, COMPUTE_INSTANCE_ID_NOT_FOUND,
    OPENSTACK_ACTION, CINDER_CREATE
)

# The key name used for identifying the Flocker cluster_id in the metadata for
# a volume.
CLUSTER_ID_LABEL = u'flocker-cluster-id'

# The key name used for identifying the Flocker dataset_id in the metadata for
# a volume.
DATASET_ID_LABEL = u'flocker-dataset-id'

# The longest time we're willing to wait for a Cinder API call to complete.
CINDER_TIMEOUT = 600

# The longest time we're willing to wait for a Cinder volume to be destroyed
CINDER_VOLUME_DESTRUCTION_TIMEOUT = 300

CONFIG_DRIVE_LABEL = u"config-2"
METADATA_RELATIVE_PATH = ['openstack', 'latest', 'meta_data.json']
<<<<<<< HEAD
METADATA_SERVICE_ENDPOINT = (b"169.254.169.254", 80)


@contextmanager
def config_drive(label=CONFIG_DRIVE_LABEL):
    mountpoint = temporary_directory()
    mounter = LabelMounter(label=label)
    fs = None
    try:
        fs = mounter.mount(mountpoint, options=["ro"])
    except MountError as e:
        Message.new(
            message_type=(
                u"flocker:node:agents:blockdevice:openstack:"
                u"compute_instance_id:configdrive_not_available"),
            error_message=unicode(e),
        ).write()
        yield
    else:
        yield mountpoint
    finally:
        if fs:
            fs.unmount()
        mountpoint.remove()
=======
>>>>>>> f3f017d7


def metadata_from_config_drive(config_drive_label=CONFIG_DRIVE_LABEL):
    """
    Attempt to retrieve metadata from config drive.
    """
<<<<<<< HEAD
    # Try config drive
    with config_drive(label=config_drive_label) as mountpoint:
        if mountpoint:
            metadata_file = mountpoint.descendant(METADATA_RELATIVE_PATH)
            try:
                content = metadata_file.getContent()
            except IOError as e:
                Message.new(
                    message_type=(
                        u"flocker:node:agents:blockdevice:openstack:"
                        u"compute_instance_id:metadata_file_not_found"),
                    error_message=unicode(e),
                ).write()
                return
            try:
                return json.loads(content)
            except ValueError as e:
                Message.new(
                    message_type=(
                        u"flocker:node:agents:blockdevice:openstack:"
                        u"compute_instance_id:metadata_file_not_json"),
                    error_message=unicode(e),
                ).write()
                return


def metadata_from_service(metadata_service_endpoint=METADATA_SERVICE_ENDPOINT,
                          connect_timeout=5.0):
    """
    Attempt to retrieve metadata from the Openstack metadata service.
    """
    endpoint_url = "http://{}:{}/{}".format(
        metadata_service_endpoint[0],
        metadata_service_endpoint[1],
        "/".join(METADATA_RELATIVE_PATH),
    )
    try:
        response = requests.get(endpoint_url, timeout=connect_timeout)
    except requests.exceptions.ConnectTimeout as e:
        Message.new(
            message_type=(
                u"flocker:node:agents:blockdevice:openstack:"
                u"compute_instance_id:metadataservice_connect_timeout"),
            error_message=unicode(e),
        ).write()
        return None
    except requests.exceptions.ConnectionError as e:
        Message.new(
            message_type=(
                u"flocker:node:agents:blockdevice:openstack:"
                u"compute_instance_id:metadataservice_connection_error"),
            error_message=unicode(e),
        ).write()
        return None
    if response.ok:
        try:
            return response.json()
=======
    try:
        mounted_fs = temporary_mount(
            LabelledFilesystem(label=config_drive_label),
            options=["ro"]
        )
    except MountError as e:
        Message.new(
            message_type=(
                u"flocker:node:agents:blockdevice:openstack:"
                u"compute_instance_id:configdrive_not_available"),
            error_message=unicode(e),
        ).write()
        return None

    with mounted_fs as mountpoint:
        metadata_file = mountpoint.descendant(METADATA_RELATIVE_PATH)
        try:
            content = metadata_file.getContent()
        except IOError as e:
            Message.new(
                message_type=(
                    u"flocker:node:agents:blockdevice:openstack:"
                    u"compute_instance_id:metadata_file_not_found"),
                error_message=unicode(e),
            ).write()
            return
        try:
            return json.loads(content)
>>>>>>> f3f017d7
        except ValueError as e:
            Message.new(
                message_type=(
                    u"flocker:node:agents:blockdevice:openstack:"
                    u"compute_instance_id:metadata_file_not_json"),
                error_message=unicode(e),
            ).write()
<<<<<<< HEAD
=======
            return
>>>>>>> f3f017d7


def _openstack_logged_method(method_name, original_name):
    """
    Run a method and log additional information about any exceptions that are
    raised.

    :param str method_name: The name of the method of the wrapped object to
        call.
    :param str original_name: The name of the attribute of self where the
        wrapped object can be found.

    :return: A function which will call the method of the wrapped object and do
        the extra exception logging.
    """
    def _run_with_logging(self, *args, **kwargs):
        original = getattr(self, original_name)
        method = getattr(original, method_name)

        # See https://clusterhq.atlassian.net/browse/FLOC-2054
        # for ensuring all method arguments are serializable.
        with OPENSTACK_ACTION(operation=[method_name, args, kwargs]):
            try:
                return method(*args, **kwargs)
            except NovaClientException as e:
                NOVA_CLIENT_EXCEPTION(
                    code=e.code,
                    message=e.message,
                    details=e.details,
                    request_id=e.request_id,
                    url=e.url,
                    method=e.method,
                ).write()
                raise
            except KeystoneHttpError as e:
                KEYSTONE_HTTP_ERROR(
                    code=e.http_status,
                    message=e.message,
                    details=e.details,
                    request_id=e.request_id,
                    url=e.url,
                    method=e.method,
                    response=e.response.text,
                ).write()
                raise
    return _run_with_logging


def auto_openstack_logging(interface, original):
    """
    Create a class decorator which will add OpenStack-specific exception
    logging versions versions of all of the methods on ``interface``.
    Specifically, some Nova and Cinder client exceptions will have all of their
    details logged any time they are raised.

    :param zope.interface.InterfaceClass interface: The interface from which to
        take methods.
    :param str original: The name of an attribute on instances of the decorated
        class.  The attribute should refer to a provider of ``interface``.
        That object will have all of its methods called with additional
        exception logging to make more details of the underlying OpenStack API
        calls available.

    :return: The class decorator.
    """
    return interface_decorator(
        "auto_openstack_logging",
        interface,
        _openstack_logged_method,
        original,
    )


class ICinderVolumeManager(Interface):
    """
    The parts of ``cinderclient.v1.volumes.VolumeManager`` that we use.
    See:
    https://github.com/openstack/python-cinderclient/blob/master/cinderclient/v1/volumes.py#L135
    """

    # The OpenStack Cinder API documentation says the size is in GB (multiples
    # of 10 ** 9 bytes).  Real world observations indicate size is actually in
    # GiB (multiples of 2 ** 30).  So this method is documented as accepting
    # GiB values.  https://bugs.launchpad.net/openstack-api-site/+bug/1456631
    def create(size, metadata=None, display_name=None):
        """
        Creates a volume.

        :param size: Size of volume in GiB
        :param metadata: Optional metadata to set on volume creation
        :param display_name: Optional name of the volume
        :rtype: :class:`Volume`
        """

    def list():
        """
        Lists all volumes.

        :rtype: list of :class:`Volume`
        """

    def delete(volume_id):
        """
        Delete a volume.

        :param volume_id: The ID of the volume to delete.

        :raise CinderNotFound: If no volume with the specified ID exists.

        :return: ``None``
        """

    def get(volume_id):
        """
        Retrieve information about an existing volume.

        :param volume_id: The ID of the volume about which to retrieve
            information.

        :return: A ``Volume`` instance describing the identified volume.
        :rtype: :class:`Volume`
        """

    def set_metadata(volume, metadata):
        """
        Update/Set a volumes metadata.

        :param volume: The :class:`Volume`.
        :param metadata: A list of keys to be set.
        """


class INovaVolumeManager(Interface):
    """
    The parts of ``novaclient.v2.volumes.VolumeManager`` that we use.
    See:
    https://github.com/openstack/python-novaclient/blob/master/novaclient/v2/volumes.py
    """
    def create_server_volume(server_id, volume_id, device):
        """
        Attach a volume identified by the volume ID to the given server ID.

        :param server_id: The ID of the server
        :param volume_id: The ID of the volume to attach.
        :param device: The device name
        :rtype: :class:`Volume`
        """

    def delete_server_volume(server_id, attachment_id):
        """
        Detach the volume identified by the volume ID from the given server ID.

        :param server_id: The ID of the server
        :param attachment_id: The ID of the volume to detach.
        """

    def get(volume_id):
        """
        Retrieve information about an existing volume.

        :param volume_id: The ID of the volume about which to retrieve
            information.

        :return: A ``Volume`` instance describing the identified volume.
        :rtype: :class:`Volume`
        """


class INovaServerManager(Interface):
    """
    The parts of ``novaclient.v2.servers.ServerManager`` that we use.
    See:
    https://github.com/openstack/python-novaclient/blob/master/novaclient/v2/servers.py
    """
    def list():
        """
        Get a list of servers.
        """


class TimeoutException(Exception):
    """
    A timeout on waiting for volume to reach destination end state.
    :param expected_volume: the volume we were waiting on
    :param desired_state: the new state we wanted the volume to have
    :param elapsed_time: how much time we had been waiting for the volume
        to change the state
    """
    def __init__(self, expected_volume, desired_state, elapsed_time):
        self.expected_volume = expected_volume
        self.desired_state = desired_state
        self.elapsed_time = elapsed_time

    def __str__(self):
        return (
            'Timed out while waiting for volume. '
            'Expected Volume: {!r}, '
            'Expected State: {!r}, '
            'Elapsed Time: {!r}'.format(
                self.expected_volume, self.desired_state, self.elapsed_time)
            )


class UnexpectedStateException(Exception):
    """
    An unexpected state was encountered by a volume as a result of operation.
    """
    def __init__(self, expected_volume, desired_state, unexpected_state):
        self.expected_volume = expected_volume
        self.desired_state = desired_state
        self.unexpected_state = unexpected_state

    def __str__(self):
        return (
            'Unexpected state while waiting for volume. '
            'Expected Volume: {!r}, '
            'Expected State: {!r}, '
            'Reached State: {!r}'.format(
                self.expected_volume, self.desired_state,
                self.unexpected_state)
            )


class VolumeStateMonitor:
    """
    Monitor a volume until it reaches a nominated state.
    :ivar ICinderVolumeManager volume_manager: An API for listing volumes.
    :ivar Volume expected_volume: The ``Volume`` to wait for.
    :ivar unicode desired_state: The ``Volume.status`` to wait for.
    :ivar transient_states: A sequence of valid intermediate states.
        The states must be listed in the order that are expected to occur.
    :ivar int time_limit: The maximum time, in seconds, to wait for the
        ``expected_volume`` to have ``desired_state``.
    :raises: UnexpectedStateException: If ``expected_volume`` enters an
        invalid state.
    :raises TimeoutException: If ``expected_volume`` with
        ``desired_state`` is not listed within ``time_limit``.
    :returns: The listed ``Volume`` that matches ``expected_volume``.
    """
    def __init__(self, volume_manager, expected_volume,
                 desired_state, transient_states=(),
                 time_limit=CINDER_TIMEOUT):
        self.volume_manager = volume_manager
        self.expected_volume = expected_volume
        self.desired_state = desired_state
        self.transient_states = transient_states
        self.time_limit = time_limit
        self.start_time = time.time()

    def reached_desired_state(self):
        """
        Test whether the desired state has been reached.

        Raise an exception if a non-valid state is reached or if the
        desired state is not reached within the supplied time limit.
        """
        try:
            existing_volume = self.volume_manager.get(self.expected_volume.id)
        except CinderClientNotFound:
            elapsed_time = time.time() - self.start_time
            if elapsed_time > self.time_limit:
                raise TimeoutException(
                    self.expected_volume, self.desired_state, elapsed_time)
            return None
        # Could miss the expected status because race conditions.
        # FLOC-1832
        current_state = existing_volume.status
        if current_state == self.desired_state:
            return existing_volume
        elif current_state in self.transient_states:
            # Once an intermediate state is reached, the prior
            # states become invalid.
            idx = self.transient_states.index(current_state)
            if idx > 0:
                self.transient_states = self.transient_states[idx:]
        else:
            raise UnexpectedStateException(
                self.expected_volume, self.desired_state, current_state)


def wait_for_volume_state(volume_manager, expected_volume, desired_state,
                          transient_states=(), time_limit=CINDER_TIMEOUT):
    """
    Wait for a ``Volume`` with the same ``id`` as ``expected_volume`` to be
    listed and to have a ``status`` value of ``desired_state``.
    :param ICinderVolumeManager volume_manager: An API for listing volumes.
    :param Volume expected_volume: The ``Volume`` to wait for.
    :param unicode desired_state: The ``Volume.status`` to wait for.
    :param transient_states: A sequence of valid intermediate states.
    :param int time_limit: The maximum time, in seconds, to wait for the
        ``expected_volume`` to have ``desired_state``.
    :raises: UnexpectedStateException: If ``expected_volume`` enters an
        invalid state.
    :raises TimeoutException: If ``expected_volume`` with
        ``desired_state`` is not listed within ``time_limit``.
    :returns: The listed ``Volume`` that matches ``expected_volume``.
    """
    waiter = VolumeStateMonitor(
        volume_manager, expected_volume, desired_state, transient_states,
        time_limit)
    return poll_until(waiter.reached_desired_state, repeat(1))


def _extract_nova_server_addresses(addresses):
    """
    :param dict addresses: A ``dict`` mapping OpenStack network names
        to lists of address dictionaries in that network assigned to a
        server.
    :return: A ``set`` of all the IPv4 and IPv6 addresses from the
        ``addresses`` attribute of a ``Server``.
    """
    all_addresses = set()
    for _, addresses in addresses.items():
        for address_info in addresses:
            all_addresses.add(
                ipaddress_from_string(address_info['addr'])
            )

    return all_addresses


def _get_compute_id(local_ips, id_to_node_ips):
    """
    Compute the instance ID of the local machine.

    Expectation is that our local IPs intersect with one (only) of the
    remote nodes' sets of IPs.

    :param set local_ips: The local machine's IPs.
    :param id_to_node_ips: Mapping from instance IDs to sets of IPs, as
        reported by OpenStack.

    :return: Instance ID of local machine.
    """
    matching_instances = []
    for server_id, api_addresses in id_to_node_ips.items():
        if api_addresses.intersection(local_ips):
            matching_instances.append(server_id)

    # If we've got this correct there should only be one matching instance.
    # But we don't currently test this directly. See FLOC-2281.
    if len(matching_instances) == 1 and matching_instances[0]:
        return matching_instances[0]
    raise KeyError("Couldn't find matching node.")


def _nova_detach(nova_volume_manager, cinder_volume_manager,
                 server_id, cinder_volume):
    """
    Detach a Cinder volume from a Nova host and block until the volume has
    detached.

    :param nova_volume_manager: A ``nova.VolumManager``.
    :param cinder_volume_manager: A ``cinder.VolumManager``.
    :param server_id: The Nova server ID.
    :param cinder_volume: A cinder.Volume.
    """
    try:
        nova_volume_manager.delete_server_volume(
            server_id=server_id,
            attachment_id=cinder_volume.id
        )
    except NovaNotFound:
        raise UnattachedVolume(cinder_volume.id)

    # This'll blow up if the volume is deleted from elsewhere.  FLOC-1882.
    # Also note that we use the Cinder API here rather than the Nova API.
    # They may get out sync and it's the Cinder volume status that's important
    # if we are to successfully delete the volume next.
    wait_for_volume_state(
        volume_manager=cinder_volume_manager,
        expected_volume=cinder_volume,
        desired_state=u'available',
        transient_states=(u'in-use', u'detaching')
    )


@implementer(IBlockDeviceAPI)
@implementer(ICloudAPI)
class CinderBlockDeviceAPI(object):
    """
    A cinder implementation of ``IBlockDeviceAPI`` which creates block devices
    in an OpenStack cluster using Cinder APIs.
    """
    def __init__(self,
                 cinder_volume_manager,
                 nova_volume_manager, nova_server_manager,
                 cluster_id,
                 timeout=CINDER_VOLUME_DESTRUCTION_TIMEOUT,
                 time_module=None):
        """
        :param ICinderVolumeManager cinder_volume_manager: A client for
            interacting with Cinder API.
        :param INovaVolumeManager nova_volume_manager: A client for interacting
            with Nova volume API.
        :param INovaServerManager nova_server_manager: A client for interacting
            with Nova servers API.
        :param UUID cluster_id: An ID that will be included in the names of
            Cinder block devices in order to associate them with a particular
            Flocker cluster.
        """
        self.cinder_volume_manager = cinder_volume_manager
        self.nova_volume_manager = nova_volume_manager
        self.nova_server_manager = nova_server_manager
        self.cluster_id = cluster_id
        self._timeout = timeout
        if time_module is None:
            time_module = time
        self._time = time_module
        self._config_drive_label = CONFIG_DRIVE_LABEL
        self._metadata_service_endpoint = METADATA_SERVICE_ENDPOINT

    def allocation_unit(self):
        """
        1GiB is the minimum allocation unit described by the OpenStack
        Cinder API documentation.
         * http://developer.openstack.org/api-ref-blockstorage-v2.html#createVolume # noqa

        Some Cinder storage drivers may actually allocate more than
        this, but as long as the requested size is a multiple of this
        unit, the Cinder API will always report the size that was
        requested.
        """
        return int(GiB(1).to_Byte().value)

<<<<<<< HEAD
    def _compute_instance_id_by_ipaddress_match(self):
=======
    def compute_instance_id(self):
        """
        Attempt to retrieve node UUID from the metadata in a config drive.
        Fall back to finding the ``ACTIVE`` Nova API server with an
        intersection of the IPv4 and IPv6 addresses on this node.
        """
        metadata = metadata_from_config_drive()
        if metadata:
            return metadata["uuid"]

>>>>>>> f3f017d7
        local_ips = get_all_ips()
        api_ip_map = {}
        id_to_node_ips = {}
        for server in self.nova_server_manager.list():
            # Servers which are not active will not have any IP addresses
            if server.status != u'ACTIVE':
                continue
            api_addresses = _extract_nova_server_addresses(server.addresses)
            id_to_node_ips[server.id] = api_addresses
            for ip in api_addresses:
                api_ip_map[ip] = server.id

        try:
            return _get_compute_id(local_ips, id_to_node_ips)
        except KeyError:
            # If there was no match, or if multiple matches were found, log an
            # error containing all the local and remote IPs.
            COMPUTE_INSTANCE_ID_NOT_FOUND(
                local_ips=local_ips, api_ips=api_ip_map
            ).write()

    def compute_instance_id(self):
        """
        Attempt to retrieve node UUID from the metadata in a config drive or
        from the metadata service.
        Fall back to finging the ``ACTIVE`` Nova API server with an
        intersection of the IPv4 and IPv6 addresses on this node.
        """
        metadata_checkers = [
            lambda: metadata_from_config_drive(
                config_drive_label=self._config_drive_label
            ),
            lambda: metadata_from_service(
                metadata_service_endpoint=self._metadata_service_endpoint
            ),
        ]
        for checker in metadata_checkers:
            metadata = checker()
            if metadata:
                return metadata["uuid"]
        try:
            result = self._compute_instance_id_by_ipaddress_match()
        except:
            writeTraceback()
        else:
            return result
        raise UnknownInstanceID(self)

    def create_volume(self, dataset_id, size):
        """
        Create a block device using the ICinderVolumeManager.
        The cluster_id and dataset_id are stored as metadata on the volume.

        See:

        http://docs.rackspace.com/cbs/api/v1.0/cbs-devguide/content/POST_createVolume_v1__tenant_id__volumes_volumes.html
        """
        metadata = {
            CLUSTER_ID_LABEL: unicode(self.cluster_id),
            DATASET_ID_LABEL: unicode(dataset_id),
        }
        requested_volume = self.cinder_volume_manager.create(
            size=int(Byte(size).to_GiB().value),
            metadata=metadata,
            display_name="flocker-{}".format(dataset_id),
        )
        Message.new(message_type=CINDER_CREATE,
                    blockdevice_id=requested_volume.id).write()
        created_volume = wait_for_volume_state(
            volume_manager=self.cinder_volume_manager,
            expected_volume=requested_volume,
            desired_state=u'available',
            transient_states=(u'creating',),
        )
        return _blockdevicevolume_from_cinder_volume(
            cinder_volume=created_volume,
        )

    def list_volumes(self):
        """
        Return ``BlockDeviceVolume`` instances for all the Cinder Volumes that
        have the expected ``cluster_id`` in their metadata.

        See:

        http://docs.rackspace.com/cbs/api/v1.0/cbs-devguide/content/GET_getVolumesDetail_v1__tenant_id__volumes_detail_volumes.html
        """
        flocker_volumes = []
        for cinder_volume in self.cinder_volume_manager.list(detailed=True):
            if _is_cluster_volume(self.cluster_id, cinder_volume):
                flocker_volume = _blockdevicevolume_from_cinder_volume(
                    cinder_volume
                )
                flocker_volumes.append(flocker_volume)
        return flocker_volumes

    def attach_volume(self, blockdevice_id, attach_to):
        """
        Attach a volume to an instance using the Nova volume manager.
        """
        # The Cinder volume manager has an API for attaching volumes too.
        # However, it doesn't actually attach the volume: it only updates
        # internal state to indicate that the volume is attached!  Basically,
        # it is an implementation detail of how Nova attached volumes work and
        # no one outside of Nova has any business calling it.
        #
        # See
        # http://www.florentflament.com/blog/openstack-volume-in-use-although-vm-doesnt-exist.html
        unattached_volume = get_blockdevice_volume(self, blockdevice_id)
        if unattached_volume.attached_to is not None:
            raise AlreadyAttachedVolume(blockdevice_id)

        nova_volume = self.nova_volume_manager.create_server_volume(
            # Nova API expects an ID string not UUID.
            server_id=attach_to,
            volume_id=unattached_volume.blockdevice_id,
            # Have Nova assign a device file for us.
            device=None,
        )
        attached_volume = wait_for_volume_state(
            volume_manager=self.cinder_volume_manager,
            expected_volume=nova_volume,
            desired_state=u'in-use',
            transient_states=(u'available', u'attaching',),
        )

        attached_volume = unattached_volume.set('attached_to', attach_to)

        return attached_volume

    def detach_volume(self, blockdevice_id):
        try:
            cinder_volume = self.cinder_volume_manager.get(blockdevice_id)
        except CinderClientNotFound:
            raise UnknownVolume(blockdevice_id)
        server_id = _blockdevicevolume_from_cinder_volume(
            cinder_volume).attached_to

        _nova_detach(
            nova_volume_manager=self.nova_volume_manager,
            cinder_volume_manager=self.cinder_volume_manager,
            server_id=server_id,
            cinder_volume=cinder_volume,
        )

    def destroy_volume(self, blockdevice_id):
        """
        Detach Cinder volume identified by blockdevice_id.
        It will loop listing the volume until it is no longer there.
        if the volume is still there after the defined timeout,
        the function will just raise an exception and do nothing.

        :raises TimeoutException: If the volume is not deleted
            within the expected time. If that happens, it will be because after
            the timeout, the volume can still be listed. The volume will not
            be deleted unless further action is taken.
        """
        try:
            self.cinder_volume_manager.delete(blockdevice_id)
        except CinderClientNotFound:
            raise UnknownVolume(blockdevice_id)
        start_time = self._time.time()
        # Wait until the volume is not there or until the operation
        # timesout
        while(self._time.time() - start_time < self._timeout):
            try:
                self.cinder_volume_manager.get(blockdevice_id)
            except CinderClientNotFound:
                return
            self._time.sleep(1.0)
        # If the volume is not deleted, raise an exception
        raise TimeoutException(
            blockdevice_id,
            None,
            self._time.time() - start_time
        )

    def _get_device_path_virtio_blk(self, volume):
        """
        The virtio_blk driver allows a serial number to be assigned to virtual
        blockdevices.
        OpenStack will set a serial number containing the first 20
        characters of the Cinder block device ID.

        This was introduced in
        * https://github.com/openstack/nova/commit/3a47c02c58cefed0e230190b4bcef14527c82709  # noqa
        * https://bugs.launchpad.net/nova/+bug/1004328

        The udev daemon will read the serial number and create a
        symlink to the canonical virtio_blk device path.

        We do this because libvirt does not return the correct device path when
        additional disks have been attached using a client other than
        cinder. This is expected behaviour within Cinder and libvirt See
        https://bugs.launchpad.net/cinder/+bug/1387945 and
        http://libvirt.org/formatdomain.html#elementsDisks (target section)

        :param volume: The Cinder ``Volume`` which is attached.
        :returns: ``FilePath`` of the device created by the virtio_blk
            driver.
        """
        expected_path = FilePath(
            "/dev/disk/by-id/virtio-{}".format(volume.id[:20])
        )
        # Return the real path instead of the symlink to avoid two problems:
        #
        # 1. flocker-dataset-agent mounting volumes before udev has populated
        #    the by-id symlinks.
        # 2. Even if we mount with `/dev/disk/by-id/xxx`, the mounted
        #    filesystems are listed (in e.g. `/proc/mounts`) with the
        #    **target** (i.e. the real path) of the `/dev/disk/by-id/xxx`
        #    symlinks. This confuses flocker-dataset-agent (which assumes path
        #    equality is string equality), causing it to believe that
        #    `/dev/disk/by-id/xxx` has not been mounted, leading it to
        #    repeatedly attempt to mount the device.
        if expected_path.exists():
            return expected_path.realpath()
        else:
            raise UnattachedVolume(volume.id)

    def _get_device_path_api(self, volume):
        """
        Return the device path reported by the Cinder API.

        :param volume: The Cinder ``Volume`` which is attached.
        :returns: ``FilePath`` of the device created by the virtio_blk
            driver.
        """
        if volume.attachments:
            attachment = volume.attachments[0]
            if len(volume.attachments) > 1:
                # As far as we know you can not have more than one attachment,
                # but, perhaps we're wrong and there should be a test for the
                # multiple attachment case.  FLOC-1854.
                # Log a message if this ever happens.
                Message.new(
                    message_type=(
                        u'flocker:node:agents:blockdevice:openstack:'
                        u'get_device_path:'
                        u'unexpected_multiple_attachments'
                    ),
                    volume_id=unicode(volume.id),
                    attachment_devices=u','.join(
                        unicode(a['device']) for a in volume.attachments
                    ),
                ).write()
        else:
            raise UnattachedVolume(volume.id)

        return FilePath(attachment['device'])

    def get_device_path(self, blockdevice_id):
        """
        On Xen hypervisors (e.g. Rackspace) the Cinder API reports the correct
        device path. On Qemu / virtio_blk the actual device path may be
        different. So when we detect ``virtio_blk`` style device paths, we
        check the virtual disk serial number, which should match the first
        20 characters of the Cinder Volume UUID on platforms that we support.
        """
        try:
            cinder_volume = self.cinder_volume_manager.get(blockdevice_id)
        except CinderClientNotFound:
            raise UnknownVolume(blockdevice_id)

        device_path = self._get_device_path_api(cinder_volume)
        if _is_virtio_blk(device_path):
            device_path = self._get_device_path_virtio_blk(cinder_volume)

        return device_path

    # ICloudAPI:
    def list_live_nodes(self):
        return list(server.id for server in self.nova_server_manager.list()
                    if server.status == u'ACTIVE')

    def start_node(self, node_id):
        server = self.nova_server_manager.get(node_id)
        server.start()


def _is_virtio_blk(device_path):
    """
    Check whether the supplied device path is a virtio_blk device.

    We assume that virtio_blk device name always begin with `vd` whereas
    Xen devices begin with `xvd`.
    See https://www.kernel.org/doc/Documentation/devices.txt

    :param FilePath device_path: The device path returned by the Cinder API.
    :returns: ``True`` if it's a ``virtio_blk`` device, else ``False``.
    """
    return device_path.basename().startswith('vd')


def _is_cluster_volume(cluster_id, cinder_volume):
    """
    :param UUID cluster_id: The uuid4 of a Flocker cluster.
    :param Volume cinder_volume: The Volume with metadata to examine.
    :return: ``True`` if ``cinder_volume`` metadata has a
        ``CLUSTER_ID_LABEL`` value matching ``cluster_id`` else ``False``.
    """
    actual_cluster_id = cinder_volume.metadata.get(CLUSTER_ID_LABEL)
    if actual_cluster_id is not None:
        actual_cluster_id = UUID(actual_cluster_id)
        if actual_cluster_id == cluster_id:
            return True
    return False


def _blockdevicevolume_from_cinder_volume(cinder_volume):
    """
    :param Volume cinder_volume: The ``cinderclient.v1.volumes.Volume`` to
        convert.
    :returns: A ``BlockDeviceVolume`` based on values found in the supplied
        cinder Volume.
    """
    if cinder_volume.attachments:
        # There should only be one.  FLOC-1854.
        [attachment_info] = cinder_volume.attachments
        # Nova and Cinder APIs return ID strings. Convert to unicode.
        server_id = attachment_info['server_id'].decode("ascii")
    else:
        server_id = None

    return BlockDeviceVolume(
        blockdevice_id=unicode(cinder_volume.id),
        size=int(GiB(cinder_volume.size).to_Byte().value),
        attached_to=server_id,
        dataset_id=UUID(cinder_volume.metadata[DATASET_ID_LABEL])
    )


@auto_openstack_logging(ICinderVolumeManager, "_cinder_volumes")
class _LoggingCinderVolumeManager(object):

    def __init__(self, cinder_volumes):
        self._cinder_volumes = cinder_volumes


@auto_openstack_logging(INovaVolumeManager, "_nova_volumes")
class _LoggingNovaVolumeManager(PClass):
    _nova_volumes = field(mandatory=True)


@auto_openstack_logging(INovaServerManager, "_nova_servers")
class _LoggingNovaServerManager(PClass):
    _nova_servers = field(mandatory=True)


def _openstack_auth_from_config(auth_plugin='password', **config):
    """
    Create an OpenStack authentication plugin from the given configuration.

    :param str auth_plugin: The name of the authentication plugin to create.
    :param config: Parameters to supply to the authentication plugin.  The
        exact parameters depends on the authentication plugin selected.

    :return: The authentication object.
    """
    if auth_plugin == 'rackspace':
        plugin_class = RackspaceAuth
    else:
        plugin_class = get_plugin_class(auth_plugin)

    plugin_options = plugin_class.get_options()
    plugin_kwargs = {}
    for option in plugin_options:
        # option.dest is the python compatible attribute name in the plugin
        # implementation.
        # option.dest is option.name with hyphens replaced with underscores.
        if option.dest in config:
            plugin_kwargs[option.dest] = config[option.dest]

    return plugin_class(**plugin_kwargs)


def _openstack_verify_from_config(
        verify_peer=True, verify_ca_path=None, **config):
    """
    Create an OpenStack session from the given configuration.

    This turns a pair of options (a boolean indicating whether to
    verify, and a string for the path to the CA bundle) into a
    requests-style single value.

    If the ``verify_peer`` parameter is False, then no verification of
    the certificate will occur.  This setting is insecure!  Although the
    connections will be confidential, there is no authentication of the
    peer.  We're having a private conversation, but we don't know to
    whom we are speaking.

    If the ``verify_peer`` parameter is True (the default), then the
    certificate will be verified.

    If the ``verify_ca_path`` parameter is set, the certificate will be
    verified against the CA bundle at the path given by the
    ``verify_ca_path`` parameter.  This is useful for systems using
    self-signed certificates or private CA's.

    Otherwise, the certificate will be verified against the system CA's.
    This is useful for systems using well-known public CA's.

    :param bool verify_peer: Whether to check the peer's certificate.
    :param str verify_ca_path: Path to CA bundle.
    :param config: Other parameters in the config.

    :return: A verify option that can be passed to requests (and also to
        keystoneclient.session.Session)
    """
    if verify_peer:
        if verify_ca_path:
            verify = verify_ca_path
        else:
            verify = True
    else:
        verify = False

    return verify


def get_keystone_session(**config):
    """
    Create a Keystone session from a configuration stanza.

    :param dict config: Configuration necessary to authenticate a
        session for use with the CinderClient and NovaClient.

    :return: keystoneclient.Session
    """
    return Session(
        auth=_openstack_auth_from_config(**config),
        verify=_openstack_verify_from_config(**config)
        )


class Cinder1to2Adapter(proxyForInterface(ICinderVolumeManager, "_client_v2")):
    """
    Deal with an annoying difference in the method signature between
    cinderclient.client.{v1,v2}.volumes.VolumeManager
    """
    def create(self, size, metadata=None, display_name=None):
        """
        ``python-cinderclient.client.V1.VolumeManager.create`` uses
        display_name rather than name.
        """
        return self._client_v2.create(
            size=size,
            metadata=metadata,
            name=display_name
        )


def lazy_loading_proxy_for_interface(interface, loader):
    """
    Create a proxy for an interface which builds the wrapped object lazily.

    This is different than a normal ``proxyForInterface`` subclass in that the
    wrapped object is not supplied to the class initializer but instead
    generated lazily by the supplied ``loader`` function.

    :param Interface interface: The ``Interface`` describing the methods and
        attributes that will be available on te returned proxy.
    :param loader: A no-argument function which will be called to create the
        wrapped object the first time one of the proxied objects is accessed.
    :returns: The proxy object.
    """
    class LazyLoadingProxy(proxyForInterface(interface, "_original")):
        _cached_original = None

        def __init__(self):
            """
            The initializer of a class generated by ``proxyForInterface``
            expects the wrapped "original" object as an argument.  Overrride
            that here.
            """

        @property
        def _original(self):
            if self._cached_original is None:
                self._cached_original = loader()
            return self._cached_original
    return LazyLoadingProxy()


CINDER_API_METADATA_IN_PRIORITY_ORDER = (
    dict(version=2, adapter_v1=Cinder1to2Adapter),
    dict(version=1, adapter_v1=lambda client: client),
)

CINDER_V1_ADAPTERS = {
    v["version"]: v["adapter_v1"]
    for v in CINDER_API_METADATA_IN_PRIORITY_ORDER
}

CINDER_API_SUPPORTED_VERSIONS = tuple(
    v["version"] for v in CINDER_API_METADATA_IN_PRIORITY_ORDER
)


class CinderAPIVersionDetectionFailure(EnvironmentError):
    """
    Unable to connect to a supported version of the Cinder API.
    """
    _template = "CinderAPIVersionDetectionFailure(endpoint_errors={!r})"

    def __init__(self, endpoint_errors):
        self.endpoint_errors = endpoint_errors

    def __str__(self):
        return self._template.format(
            self.endpoint_errors,
        )

    __repr__ = __str__


def get_cinder_client(session, region):
    """
    Create a Cinder (volume) client from a Keystone session.

    Try Cinder V2 and Cinder V1 in order and return the first client to
    successfully complete a ``list`` API call.

    :param keystoneclient.Session session: Authenticated Keystone session.
    :param str region: Openstack region.
    :return: A ``cinderclient.Client``
    """
    endpoint_errors = []
    for version in CINDER_API_SUPPORTED_VERSIONS:
        client = CinderClient(
            version=version, session=session, region_name=region
        )
        try:
            client.volumes.list(limit=1, detailed=False)
        except EndpointNotFound as e:
            endpoint_errors.append(e)
            continue
        else:
            return client
    raise CinderAPIVersionDetectionFailure(endpoint_errors)


def get_nova_v2_client(session, region):
    """
    Create a Nova (compute) client from a Keystone session.

    :param keystoneclient.Session session: Authenticated Keystone session.
    :param str region: Openstack region.
    :return: A novaclient.Client
    """
    return NovaClient(
        session=session, region_name=region, version=2
    )


def cinder_from_configuration(region, cluster_id, **config):
    """
    Build a ``CinderBlockDeviceAPI`` using configuration and credentials
    in ``config``.

    :param str region: The Openstack region to access.
    :param cluster_id: The unique identifier for the cluster to access.
    :param config: A dictionary of configuration options for Openstack.
    """
    def lazy_cinder_loader():
        """
        Build the v1 or v2 ``ICinderVolumeManager`` wrapped for compatibility
        with the v1 API and wrapped to provide logging of API calls.
        This will be invoked by ``LazyLoadingProxy`` the first time an
        ``ICinderVolumeManager`` attribute is accessed.
        The reason for the lazy loading of the volume manager is so that the
        the cinder API version detection can delayed until the
        ``flocker-dataset-agent`` loop has started. And the reason for that is
        so that exceptions (e.g. keystone connection errors) that occur during
        the cinder API version detection, do not occur when the
        ``CinderBlockDeviceAPI`` is initialized and crash the process. This way
        errors will be caught by the loop and the cinder API version detection
        will be retried until it succeeds.

        :returns: The ``ICinderVolumeManager`` wrapper.
        """
        session = get_keystone_session(**config)
        # Force authentication here for a clearer stack trace if the keystone
        # endpoint is not accessible.
        session.get_token()
        cinder_client = get_cinder_client(
            session=session,
            region=region,
        )

        wrapped_cinder_volume_manager = _LoggingCinderVolumeManager(
            cinder_client.volumes
        )
        cinder_client_version = get_api_version(cinder_client.version)
        # Add a Cinder v1 adapter if necessary
        adapted_cinder_volume_manager = CINDER_V1_ADAPTERS[
            cinder_client_version.ver_major
        ](wrapped_cinder_volume_manager)

        return adapted_cinder_volume_manager

    lazy_cinder_volume_manager_proxy = lazy_loading_proxy_for_interface(
        interface=ICinderVolumeManager,
        loader=lazy_cinder_loader,
    )

    nova_client = get_nova_v2_client(
        session=get_keystone_session(**config),
        region=region,
    )

    logging_nova_volume_manager = _LoggingNovaVolumeManager(
        _nova_volumes=nova_client.volumes
    )
    logging_nova_server_manager = _LoggingNovaServerManager(
        _nova_servers=nova_client.servers
    )
    return CinderBlockDeviceAPI(
        cinder_volume_manager=lazy_cinder_volume_manager_proxy,
        nova_volume_manager=logging_nova_volume_manager,
        nova_server_manager=logging_nova_server_manager,
        cluster_id=cluster_id,
    )<|MERGE_RESOLUTION|>--- conflicted
+++ resolved
@@ -4,7 +4,6 @@
 """
 A Cinder implementation of the ``IBlockDeviceAPI``.
 """
-from contextlib import contextmanager
 from itertools import repeat
 import json
 import time
@@ -38,19 +37,14 @@
 from ...common import (
     interface_decorator, get_all_ips, ipaddress_from_string,
     poll_until,
-    temporary_directory,
 )
 from .blockdevice import (
     IBlockDeviceAPI, BlockDeviceVolume, UnknownVolume, AlreadyAttachedVolume,
     UnattachedVolume, UnknownInstanceID, get_blockdevice_volume, ICloudAPI,
 )
-<<<<<<< HEAD
-from .blockdevice_manager import LabelMounter, MountError
-=======
 from .blockdevice_manager import (
     LabelledFilesystem, MountError, temporary_mount
 )
->>>>>>> f3f017d7
 from ._logging import (
     NOVA_CLIENT_EXCEPTION, KEYSTONE_HTTP_ERROR, COMPUTE_INSTANCE_ID_NOT_FOUND,
     OPENSTACK_ACTION, CINDER_CREATE
@@ -72,17 +66,18 @@
 
 CONFIG_DRIVE_LABEL = u"config-2"
 METADATA_RELATIVE_PATH = ['openstack', 'latest', 'meta_data.json']
-<<<<<<< HEAD
 METADATA_SERVICE_ENDPOINT = (b"169.254.169.254", 80)
 
 
-@contextmanager
-def config_drive(label=CONFIG_DRIVE_LABEL):
-    mountpoint = temporary_directory()
-    mounter = LabelMounter(label=label)
-    fs = None
+def metadata_from_config_drive(config_drive_label=CONFIG_DRIVE_LABEL):
+    """
+    Attempt to retrieve metadata from config drive.
+    """
     try:
-        fs = mounter.mount(mountpoint, options=["ro"])
+        mounted_fs = temporary_mount(
+            LabelledFilesystem(label=config_drive_label),
+            options=["ro"]
+        )
     except MountError as e:
         Message.new(
             message_type=(
@@ -90,46 +85,30 @@
                 u"compute_instance_id:configdrive_not_available"),
             error_message=unicode(e),
         ).write()
-        yield
-    else:
-        yield mountpoint
-    finally:
-        if fs:
-            fs.unmount()
-        mountpoint.remove()
-=======
->>>>>>> f3f017d7
-
-
-def metadata_from_config_drive(config_drive_label=CONFIG_DRIVE_LABEL):
-    """
-    Attempt to retrieve metadata from config drive.
-    """
-<<<<<<< HEAD
-    # Try config drive
-    with config_drive(label=config_drive_label) as mountpoint:
-        if mountpoint:
-            metadata_file = mountpoint.descendant(METADATA_RELATIVE_PATH)
-            try:
-                content = metadata_file.getContent()
-            except IOError as e:
-                Message.new(
-                    message_type=(
-                        u"flocker:node:agents:blockdevice:openstack:"
-                        u"compute_instance_id:metadata_file_not_found"),
-                    error_message=unicode(e),
-                ).write()
-                return
-            try:
-                return json.loads(content)
-            except ValueError as e:
-                Message.new(
-                    message_type=(
-                        u"flocker:node:agents:blockdevice:openstack:"
-                        u"compute_instance_id:metadata_file_not_json"),
-                    error_message=unicode(e),
-                ).write()
-                return
+        return None
+
+    with mounted_fs as mountpoint:
+        metadata_file = mountpoint.descendant(METADATA_RELATIVE_PATH)
+        try:
+            content = metadata_file.getContent()
+        except IOError as e:
+            Message.new(
+                message_type=(
+                    u"flocker:node:agents:blockdevice:openstack:"
+                    u"compute_instance_id:metadata_file_not_found"),
+                error_message=unicode(e),
+            ).write()
+            return
+        try:
+            return json.loads(content)
+        except ValueError as e:
+            Message.new(
+                message_type=(
+                    u"flocker:node:agents:blockdevice:openstack:"
+                    u"compute_instance_id:metadata_file_not_json"),
+                error_message=unicode(e),
+            ).write()
+            return
 
 
 def metadata_from_service(metadata_service_endpoint=METADATA_SERVICE_ENDPOINT,
@@ -163,36 +142,6 @@
     if response.ok:
         try:
             return response.json()
-=======
-    try:
-        mounted_fs = temporary_mount(
-            LabelledFilesystem(label=config_drive_label),
-            options=["ro"]
-        )
-    except MountError as e:
-        Message.new(
-            message_type=(
-                u"flocker:node:agents:blockdevice:openstack:"
-                u"compute_instance_id:configdrive_not_available"),
-            error_message=unicode(e),
-        ).write()
-        return None
-
-    with mounted_fs as mountpoint:
-        metadata_file = mountpoint.descendant(METADATA_RELATIVE_PATH)
-        try:
-            content = metadata_file.getContent()
-        except IOError as e:
-            Message.new(
-                message_type=(
-                    u"flocker:node:agents:blockdevice:openstack:"
-                    u"compute_instance_id:metadata_file_not_found"),
-                error_message=unicode(e),
-            ).write()
-            return
-        try:
-            return json.loads(content)
->>>>>>> f3f017d7
         except ValueError as e:
             Message.new(
                 message_type=(
@@ -200,10 +149,6 @@
                     u"compute_instance_id:metadata_file_not_json"),
                 error_message=unicode(e),
             ).write()
-<<<<<<< HEAD
-=======
-            return
->>>>>>> f3f017d7
 
 
 def _openstack_logged_method(method_name, original_name):
@@ -629,20 +574,11 @@
         """
         return int(GiB(1).to_Byte().value)
 
-<<<<<<< HEAD
     def _compute_instance_id_by_ipaddress_match(self):
-=======
-    def compute_instance_id(self):
-        """
-        Attempt to retrieve node UUID from the metadata in a config drive.
-        Fall back to finding the ``ACTIVE`` Nova API server with an
-        intersection of the IPv4 and IPv6 addresses on this node.
-        """
-        metadata = metadata_from_config_drive()
-        if metadata:
-            return metadata["uuid"]
-
->>>>>>> f3f017d7
+        """
+        Attempt to retrieve node UUID by finding the ``ACTIVE`` Nova API server
+        with an intersection of the IPv4 and IPv6 addresses on this node.
+        """
         local_ips = get_all_ips()
         api_ip_map = {}
         id_to_node_ips = {}
