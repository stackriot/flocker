# Copyright ClusterHQ Inc.  See LICENSE file for details.
# -*- test-case-name: flocker.node.test.test_script,flocker.node.functional.test_script -*- # noqa

"""
The command-line ``flocker-*-agent`` tools.
"""

from socket import socket
from contextlib import closing
import sys
from time import sleep

import yaml

from jsonschema import FormatChecker, Draft4Validator

from pyrsistent import PClass, field, PMap, pmap

from eliot import ActionType, fields

from zope.interface import implementer

from twisted.python.filepath import FilePath
from twisted.python.usage import Options, UsageError
from twisted.internet.ssl import Certificate
from twisted.internet import reactor  # pylint: disable=unused-import
from twisted.internet.defer import succeed


from ..common.script import (
    ICommandLineScript,
    flocker_standard_options, FlockerScriptRunner, main_for_service)
from ..common.plugin import PluginLoader
from . import P2PManifestationDeployer, ApplicationNodeDeployer
from ._loop import AgentLoopService
from .exceptions import StorageInitializationError
from .diagnostics import (
    current_distribution, FlockerDebugArchive, DISTRIBUTION_BY_LABEL,
    lookup_distribution,
)
from .agents.blockdevice import (
    BlockDeviceDeployer, ProcessLifetimeCache,
)
<<<<<<< HEAD
from .agents.loopback import (
    LoopbackBlockDeviceAPI,
)
from .agents.cinder import cinder_from_configuration
from .agents.ebs import aws_from_configuration
from .agents.gce import gce_from_configuration
=======
>>>>>>> 88a3e0b2
from ..ca import ControlServicePolicy, NodeCredential
from ..common._era import get_era

from .backends import DeployerType, backend_loader

__all__ = [
    "flocker_dataset_agent_main",
    "flocker_container_agent_main",
    "flocker_diagnostics_main",
]


def flocker_dataset_agent_main():
    """
    Implementation of the ``flocker-dataset-agent`` command line script.

    This starts a dataset convergence agent.  It currently supports only a
    small number of hard-coded storage drivers.  Later it will be capable of
    starting a dataset agent using any Flocker-supplied storage driver any
    third-party drivers via plugins.
    """
    service_factory = DatasetServiceFactory()
    agent_script = AgentScript(service_factory=service_factory.get_service)
    options = DatasetAgentOptions()

    return FlockerScriptRunner(
        script=agent_script,
        options=options,
    ).main()


def flocker_container_agent_main():
    """
    Implementation of the ``flocker-container-agent`` command line script.

    This starts a Docker-based container convergence agent.
    """
    def deployer_factory(cluster_uuid, **kwargs):
        return ApplicationNodeDeployer(**kwargs)
    service_factory = AgentServiceFactory(
        deployer_factory=deployer_factory
    ).get_service
    agent_script = AgentScript(service_factory=service_factory)
    return FlockerScriptRunner(
        script=agent_script,
        options=ContainerAgentOptions()
    ).main()


LOG_GET_EXTERNAL_IP = ActionType(u"flocker:node:script:get_external_ip",
                                 fields(host=unicode, port=int),
                                 fields(local_ip=unicode),
                                 "An attempt to discover the local IP.")


def _get_external_ip(host, port):
    """
    Get an external IP address for this node that can in theory connect to
    the given host and port.

    Failures are retried until a successful connect.

    See https://clusterhq.atlassian.net/browse/FLOC-1751 for a possibly
    better solution.

    :param host: A host to connect to.
    :param port: The port to connect to.

    :return unicode: IP address of external interface on this node.
    """
    while True:
        try:
            with LOG_GET_EXTERNAL_IP(host=unicode(host), port=port) as ctx:
                with closing(socket()) as sock:
                    sock.connect((host, port))
                    result = unicode(sock.getsockname()[0], "ascii")
                    ctx.addSuccessFields(local_ip=result)
                    return result
        except:
            # Error is logged by LOG_GET_EXTERNAL_IP.
            sleep(0.1)


class _TLSContext(PClass):
    """
    Information extracted from the TLS certificates for this node.

    :ivar context_factory: A TLS
        context factory will validate the control service and present
        the node's certificate to the control service.

    :ivar NodeCredential node_credential: The node's certificate information.
    """
    context_factory = field(mandatory=True)
    node_credential = field(mandatory=True)


def _context_factory_and_credential(path, host, port):
    """
    Load a TLS context factory for the AMP client from the path where
    configuration and certificates live.

    The CA certificate and node private key and certificate are expected
    to be siblings of the configuration file.

    :param FilePath path: Path to directory where configuration lives.
    :param bytes host: The host we will be connecting to.
    :param int port: The port we will be connecting to.

    :return: ``_TLSContext`` instance.
    """
    ca = Certificate.loadPEM(path.child(b"cluster.crt").getContent())
    # This is a hack; from_path should be more
    # flexible. https://clusterhq.atlassian.net/browse/FLOC-1865
    node_credential = NodeCredential.from_path(path, b"node")
    policy = ControlServicePolicy(
        ca_certificate=ca, client_credential=node_credential.credential)
    return _TLSContext(context_factory=policy.creatorForNetloc(host, port),
                       node_credential=node_credential)


def validate_configuration(configuration):
    """
    Validate a provided configuration.

    XXX: Validation of backend specific parameters was removed in
    a4d0f0eb4c38ffbfe10085a1cbc3d5ed5cae17c7 and will be re-instated
    as part of FLOC-2058.

    :param dict configuration: A desired configuration for an agent.

    :raises: jsonschema.ValidationError if the configuration is invalid.
    """
    schema = {
        "$schema": "http://json-schema.org/draft-04/schema#",
        "type": "object",
        "required": ["version", "control-service", "dataset"],
        "properties": {
            "version": {
                "type": "number",
                "maximum": 1,
                "minimum": 1,
            },
            "control-service": {
                "type": "object",
                "required": ["hostname"],
                "properties": {
                    "hostname": {
                        "type": "string",
                        "format": "hostname",
                    },
                    "port": {"type": "integer"},
                }
            },
            "dataset": {
                "type": "object",
                "properties": {
                    "backend": {
                        "type": "string",
                    },
                },
                "required": [
                    "backend",
                ],
            },
            "logging": {
                # Format described at https://www.python.org/dev/peps/pep-0391/
                "type": "object",
            },
        }
    }

    v = Draft4Validator(schema, format_checker=FormatChecker())
    v.validate(configuration)


@flocker_standard_options
class _AgentOptions(Options):
    """
    Command line options for agents.
    """
    # Use as basis for subclass' synopsis:
    synopsis = "Usage: {} [OPTIONS]"

    optParameters = [
        ["agent-config", "c", "/etc/flocker/agent.yml",
         "The configuration file to set the node service."],
    ]

    def postOptions(self):
        self['agent-config'] = FilePath(self['agent-config'])


class DatasetAgentOptions(_AgentOptions):
    """
    Command line options for ``flocker-dataset-agent``.
    """
    longdesc = """\
    flocker-dataset-agent runs a dataset convergence agent on a node.
    """

    synopsis = _AgentOptions.synopsis.format("flocker-dataset-agent")


class ContainerAgentOptions(_AgentOptions):
    """
    Command line options for ``flocker-container-agent``.
    """
    longdesc = """\
    flocker-container-agent runs a container convergence agent on a node.
    """

    synopsis = _AgentOptions.synopsis.format("flocker-container-agent")


@implementer(ICommandLineScript)
class AgentScript(PClass):
    """
    Implement top-level logic for the ``flocker-dataset-agent`` and
    ``flocker-container-agent`` scripts.

    :ivar service_factory: A two-argument callable that returns an ``IService``
        provider that will get run when this script is run.  The arguments
        passed to it are the reactor being used and a ``AgentOptions``
        instance which has parsed any command line options that were given.
    """
    service_factory = field(mandatory=True)

    def main(self, reactor, options):
        return main_for_service(
            reactor,
            self.service_factory(reactor, options)
        )


class AgentServiceFactory(PClass):
    """
    Implement general agent setup in a way that's usable by
    ``AgentScript`` but also easily testable.

    Possibly ``ICommandLineScript`` should be replaced by something that is
    inherently more easily tested so that this separation isn't required.

    :ivar deployer_factory: A two-argument callable to create an
        ``IDeployer`` provider for this script.  The arguments are a
        ``hostname`` keyword argument, a ``cluster_uuid`` keyword and a
        ``node_uuid`` keyword argument. They must be passed by keyword.
    :ivar get_external_ip: Typically ``_get_external_ip``, but
        overrideable for tests.
    """
    # This should have an explicit interface:
    # https://clusterhq.atlassian.net/browse/FLOC-1929
    deployer_factory = field(mandatory=True)
    get_external_ip = field(initial=_get_external_ip, mandatory=True)

    def get_service(self, reactor, options):
        """
        Create an ``AgentLoopService`` instance.

        :param reactor: The reactor to give to the service so it can schedule
            timed events and make network connections.

        :param AgentOptions options: The command-line options to use to
            configure the loop and the loop's deployer.

        :param context_factory: TLS context factory to pass to service.

        :param NodeCredential node_credential: The node credential.

        :return: The ``AgentLoopService`` instance.
        """
        configuration = get_configuration(options)
        host = configuration['control-service']['hostname']
        port = configuration['control-service']['port']
        ip = self.get_external_ip(host, port)

        tls_info = _context_factory_and_credential(
            options["agent-config"].parent(), host, port)

        return AgentLoopService(
            reactor=reactor,
            deployer=self.deployer_factory(
                node_uuid=tls_info.node_credential.uuid, hostname=ip,
                cluster_uuid=tls_info.node_credential.cluster_uuid),
            host=host, port=port,
            context_factory=tls_info.context_factory,
            era=get_era(),
        )


def get_configuration(options):
    """
    Load and validate the configuration in the file specified by the given
    options.

    :param DatasetAgentOptions options: The dataset agent options specifying
        the location of the configuration.

    :return: A ``dict`` representing the configuration loaded from the file.
    """
    agent_config = options[u'agent-config']
    configuration = yaml.safe_load(agent_config.getContent())

    validate_configuration(configuration=configuration)

    configuration['control-service'].setdefault('port', 4524)

    path = agent_config.parent()
    # This is a hack; from_path should be more
    # flexible. https://clusterhq.atlassian.net/browse/FLOC-1865
    configuration['ca-certificate'] = Certificate.loadPEM(
        path.child(b"cluster.crt").getContent())
    configuration['node-credential'] = NodeCredential.from_path(path, b"node")

    return configuration


<<<<<<< HEAD
def _zfs_storagepool(
        reactor, pool=FLOCKER_POOL, mount_root=None, volume_config_path=None):
    """
    Create a ``VolumeService`` with a ``zfs.StoragePool``.

    :param pool: The name of the ZFS storage pool to use.
    :param bytes mount_root: The path to the directory where ZFS filesystems
        will be mounted.
    :param bytes volume_config_path: The path to the volume service's
        configuration file.

    :return: The ``VolumeService``, started.
    """
    if mount_root is None:
        mount_root = FLOCKER_MOUNTPOINT
    else:
        mount_root = FilePath(mount_root)
    if volume_config_path is None:
        config_path = DEFAULT_CONFIG_PATH
    else:
        config_path = FilePath(volume_config_path)

    pool = zfs.StoragePool(
        reactor=reactor, name=pool, mount_root=mount_root,
    )
    api = VolumeService(
        config_path=config_path,
        pool=pool,
        reactor=reactor,
    )
    api.startService()
    return api


class DeployerType(Names):
    """
    References to the different ``IDeployer`` implementations that are
    available.

    :ivar p2p: The "peer-to-peer" deployer - suitable for use with system like
        ZFS where nodes interact directly with each other for data movement.
    :ivar block: The Infrastructure-as-a-Service deployer - suitable for use
        with system like EBS where volumes can be attached to nodes as block
        devices and then detached (and then re-attached to other nodes).
    """
    p2p = NamedConstant()
    block = NamedConstant()


class BackendDescription(PClass):
    """
    Represent one kind of storage backend we might be able to use.

    :ivar name: The human-meaningful name of this storage backend.
    :ivar needs_reactor: A flag which indicates whether this backend's API
        factory needs to have a reactor passed to it.
    :ivar needs_cluster_id: A flag which indicates whether this backend's API
        factory needs to have the cluster's unique identifier passed to it.
    :ivar api_factory: An object which can be called with some simple
        configuration data and which returns the API object implementing this
        storage backend.
    :ivar required_config: A ``set`` of the dataset configuration keys
        required to initialize this backend.
    :ivar deployer_type: A constant from ``DeployerType`` indicating which kind
        of ``IDeployer`` the API object returned by ``api_factory`` is usable
        with.
    """
    name = field(type=unicode, mandatory=True)
    needs_reactor = field(type=bool, mandatory=True)
    # XXX Eventually everyone will take cluster_id so we will throw this flag
    # out.
    needs_cluster_id = field(type=bool, mandatory=True)
    # Config "dataset" keys required to initialize this backend.
    required_config = field(type=set, mandatory=True, initial=set())
    api_factory = field(mandatory=True)
    deployer_type = field(
        mandatory=True,
        invariant=lambda value: (
            value in DeployerType.iterconstants(), "Unknown deployer_type"
        ),
    )

# These structures should be created dynamically to handle plug-ins
_DEFAULT_BACKENDS = [
    # P2PManifestationDeployer doesn't currently know anything about
    # cluster_uuid.  It probably should so that it can make sure it
    # only talks to other nodes in the same cluster (maybe the
    # authentication layer would mostly handle this but maybe not if
    # you're slightly careless with credentials - also ZFS backend
    # doesn't use TLS yet).
    BackendDescription(
        name=u"zfs", needs_reactor=True, needs_cluster_id=False,
        api_factory=_zfs_storagepool, deployer_type=DeployerType.p2p,
    ),
    BackendDescription(
        name=u"loopback", needs_reactor=False, needs_cluster_id=False,
        # XXX compute_instance_id is the wrong type
        api_factory=LoopbackBlockDeviceAPI.from_path,
        deployer_type=DeployerType.block,
    ),
    BackendDescription(
        name=u"openstack", needs_reactor=False, needs_cluster_id=True,
        api_factory=cinder_from_configuration,
        deployer_type=DeployerType.block,
        required_config=set(["region", ]),
    ),
    BackendDescription(
        name=u"aws", needs_reactor=False, needs_cluster_id=True,
        api_factory=aws_from_configuration,
        deployer_type=DeployerType.block,
        required_config=set(
            ["region", "zone", "access_key_id", "secret_access_key", ]
        ),
    ),
    BackendDescription(
        name=u"gce", needs_reactor=False, needs_cluster_id=True,
        api_factory=gce_from_configuration,
        deployer_type=DeployerType.block,
        required_config=set([]),
    ),
]

=======
>>>>>>> 88a3e0b2
_DEFAULT_DEPLOYERS = {
    DeployerType.p2p: lambda api, **kw:
        P2PManifestationDeployer(volume_service=api, **kw),
    DeployerType.block: lambda api, **kw:
        BlockDeviceDeployer(block_device_api=ProcessLifetimeCache(api),
                            _underlying_blockdevice_api=api,
                            **kw),
}


def get_api(backend, api_args, reactor, cluster_id):
    """
    Get an storage driver which can be used to create an ``IDeployer``.

    :param BackendDescription backend: Backend to use.
    :param PMap api_args: Parameters to pass the API factory.
    :param reactor: The reactor to use.
    :param cluster_id: The cluster's unique ID.

    :return: An object created by one of the factories in ``self.backends``
        using the configuration from ``self.api_args`` and other useful
        state on ``self``.
    """
    if backend.needs_cluster_id:
        api_args = api_args.set("cluster_id", cluster_id)
    if backend.needs_reactor:
        api_args = api_args.set("reactor", reactor)

    for config_key in backend.required_config:
        if config_key not in api_args:
            raise UsageError(
                u"Configuration error: Required key {} is missing.".format(
                    config_key.decode("utf-8"))
            )

    try:
        return backend.api_factory(**api_args)
    except StorageInitializationError as e:
        if e.code == StorageInitializationError.CONFIGURATION_ERROR:
            raise UsageError(u"Configuration error", *e.args)
        else:
            raise


class AgentService(PClass):
    """
    :cvar PluginLoader backends: Plugin loader to get dataset backend from.
    :ivar deployers: Factories to create ``IDeployer`` providers given an API
        object and some extra keyword arguments.  Keyed on a value from
        ``DeployerType``.
    :ivar node_credential: Credentials with which to configure this agent.
    :ivar ca_certificate: The root certificate to use to validate the control
        service certificate.
    :ivar backend_name: The name of the storage driver to instantiate.  This
        must name one of the items in ``backends``.
    :ivar api_args: Extra arguments to pass to the factory from ``backends``.
    :ivar get_external_ip: Typically ``_get_external_ip``, but
        overrideable for tests.
    """
    backends = field(
        PluginLoader,
        mandatory=True,
        initial=backend_loader,
    )
    deployers = field(factory=pmap, initial=_DEFAULT_DEPLOYERS, mandatory=True)
    reactor = field(initial=reactor, mandatory=True)

    get_external_ip = field(initial=_get_external_ip, mandatory=True)

    control_service_host = field(type=bytes, mandatory=True)
    control_service_port = field(type=int, mandatory=True)

    # Cannot use type=NodeCredential because one of the tests really wants to
    # set this to None.
    node_credential = field(mandatory=True)
    # Cannot use type=Certificate; pyrsistent rejects classic classes.
    ca_certificate = field(mandatory=True)

    backend_name = field(type=unicode, mandatory=True)
    api_args = field(type=PMap, factory=pmap, mandatory=True)

    @classmethod
    def from_configuration(cls, configuration):
        """
        Load configuration from a data structure loaded from the configuration
        file and only minimally processed.

        :param dict configuration: Agent configuration as returned by
            ``get_configuration``.

        :return: A new instance of ``cls`` with values loaded from the
            configuration.
        """
        if 'logging' in configuration:
            from logging.config import dictConfig
            dictConfig(configuration['logging'])

        host = configuration['control-service']['hostname']
        port = configuration['control-service']['port']

        node_credential = configuration['node-credential']
        ca_certificate = configuration['ca-certificate']

        api_args = configuration['dataset']
        backend_name = api_args.pop('backend')

        return cls(
            control_service_host=host,
            control_service_port=port,

            node_credential=node_credential,
            ca_certificate=ca_certificate,

            backend_name=backend_name.decode("ascii"),
            api_args=api_args,
        )

    def get_backend(self):
        """
        Find the backend in ``self.backends`` that matches the one named by
        ``self.backend_name``.

        :raise ValueError: If ``backend_name`` doesn't match any known backend.
        :return: The matching ``BackendDescription``.
        """
        return self.backends.get(self.backend_name)

    # Needs tests: FLOC-1964.
    def get_tls_context(self):
        """
        Get some TLS configuration objects which will authenticate this node to
        the control service node and the reverse.
        """
        policy = ControlServicePolicy(
            ca_certificate=self.ca_certificate,
            client_credential=self.node_credential.credential,
        )
        return _TLSContext(
            context_factory=policy.creatorForNetloc(
                self.control_service_host, self.control_service_port,
            ),
            node_credential=self.node_credential,
        )

    def get_api(self):
        """
        Get an storage driver which can be used to create an ``IDeployer``.

        :return: An object created by one of the factories in ``self.backends``
            using the configuration from ``self.api_args`` and other useful
            state on ``self``.
        """
        backend = self.get_backend()
        cluster_id = None
        if backend.needs_cluster_id:
            cluster_id = self.node_credential.cluster_uuid

        return get_api(backend, self.api_args, self.reactor, cluster_id)

    def get_deployer(self, api):
        """
        Create an ``IDeployer`` provider suitable for the configured backend
        and this node.

        :param api: The storage driver which will be supplied to the
            ``IDeployer`` factory defined by the ``BackendDescription``.

        :return: The ``IDeployer`` provider.
        """
        backend = self.get_backend()
        deployer_factory = self.deployers[backend.deployer_type]

        address = self.get_external_ip(
            self.control_service_host, self.control_service_port,
        )
        node_uuid = self.node_credential.uuid
        return deployer_factory(
            api=api, hostname=address, node_uuid=node_uuid,
        )

    def get_loop_service(self, deployer):
        """
        :param IDeployer deployer: The deployer which the loop service can use
            to interact with the system.

        :return: An ``AgentLoopService`` which will use the given deployer to
            discover changes to send to the control service and to deploy
            configuration changes received from the control service.
        """
        return AgentLoopService(
            reactor=self.reactor,
            deployer=deployer,
            host=self.control_service_host, port=self.control_service_port,
            context_factory=self.get_tls_context().context_factory,
            era=get_era(),
        )


class DatasetServiceFactory(PClass):
    """
    A helper for creating most of the pieces that go into a dataset convergence
    agent.
    """
    agent_service_factory = field(initial=AgentService.from_configuration)
    configuration_factory = field(initial=get_configuration)

    def get_service(self, reactor, options):
        """
        Create an ``AgentLoopService`` instance which will run a dataset
        convergence agent.
        """
        configuration = self.configuration_factory(options)

        agent_service = self.agent_service_factory(configuration)
        agent_service = agent_service.set(reactor=reactor)

        api = agent_service.get_api()

        deployer = agent_service.get_deployer(api)

        loop_service = agent_service.get_loop_service(deployer)

        return loop_service


@flocker_standard_options
class DiagnosticsOptions(Options):
    """
    Command line options for ``flocker-diagnostics``.
    """
    longdesc = """\
    Exports Flocker log files and diagnostic data. Run this script as root, on
    an Ubuntu 14.04 or Centos 7 server where the clusterhq-flocker-node package
    has been installed.
    """

    synopsis = "Usage: flocker-diagnostics [OPTIONS]"

    optParameters = [
        ["distribution-name", "d", "auto",
         "Force the use of ``distribution`` specific tools "
         "when gathering diagnostic information. "
         "One of {}".format(
             ', '.join(['auto'] + DISTRIBUTION_BY_LABEL.keys())
         )],
    ]

    def postOptions(self):
        distribution_name = self['distribution-name']
        if distribution_name is 'auto':
            distribution_name = current_distribution()

        distribution = lookup_distribution(distribution_name)

        if distribution is None:
            raise UsageError(
                "flocker-diagnostics "
                "is not supported on this distribution ({!r}).\n"
                "See https://docs.clusterhq.com/en/latest/using/administering/debugging.html \n"  # noqa
                "for alternative ways to export Flocker logs "
                "and diagnostic data.\n".format(distribution_name)
            )
        self.distribution = distribution


@implementer(ICommandLineScript)
class DiagnosticsScript(PClass):
    """
    Implement top-level logic for the ``flocker-diagnostics``.
    """
    def main(self, reactor, options):
        archive_path = FlockerDebugArchive(
            service_manager=options.distribution.service_manager(),
            log_exporter=options.distribution.log_exporter()
        ).create()
        sys.stdout.write(archive_path + '\n')
        return succeed(None)


def flocker_diagnostics_main():
    return FlockerScriptRunner(
        script=DiagnosticsScript(),
        options=DiagnosticsOptions(),
        logging=False,
    ).main()<|MERGE_RESOLUTION|>--- conflicted
+++ resolved
@@ -41,15 +41,6 @@
 from .agents.blockdevice import (
     BlockDeviceDeployer, ProcessLifetimeCache,
 )
-<<<<<<< HEAD
-from .agents.loopback import (
-    LoopbackBlockDeviceAPI,
-)
-from .agents.cinder import cinder_from_configuration
-from .agents.ebs import aws_from_configuration
-from .agents.gce import gce_from_configuration
-=======
->>>>>>> 88a3e0b2
 from ..ca import ControlServicePolicy, NodeCredential
 from ..common._era import get_era
 
@@ -367,131 +358,6 @@
     return configuration
 
 
-<<<<<<< HEAD
-def _zfs_storagepool(
-        reactor, pool=FLOCKER_POOL, mount_root=None, volume_config_path=None):
-    """
-    Create a ``VolumeService`` with a ``zfs.StoragePool``.
-
-    :param pool: The name of the ZFS storage pool to use.
-    :param bytes mount_root: The path to the directory where ZFS filesystems
-        will be mounted.
-    :param bytes volume_config_path: The path to the volume service's
-        configuration file.
-
-    :return: The ``VolumeService``, started.
-    """
-    if mount_root is None:
-        mount_root = FLOCKER_MOUNTPOINT
-    else:
-        mount_root = FilePath(mount_root)
-    if volume_config_path is None:
-        config_path = DEFAULT_CONFIG_PATH
-    else:
-        config_path = FilePath(volume_config_path)
-
-    pool = zfs.StoragePool(
-        reactor=reactor, name=pool, mount_root=mount_root,
-    )
-    api = VolumeService(
-        config_path=config_path,
-        pool=pool,
-        reactor=reactor,
-    )
-    api.startService()
-    return api
-
-
-class DeployerType(Names):
-    """
-    References to the different ``IDeployer`` implementations that are
-    available.
-
-    :ivar p2p: The "peer-to-peer" deployer - suitable for use with system like
-        ZFS where nodes interact directly with each other for data movement.
-    :ivar block: The Infrastructure-as-a-Service deployer - suitable for use
-        with system like EBS where volumes can be attached to nodes as block
-        devices and then detached (and then re-attached to other nodes).
-    """
-    p2p = NamedConstant()
-    block = NamedConstant()
-
-
-class BackendDescription(PClass):
-    """
-    Represent one kind of storage backend we might be able to use.
-
-    :ivar name: The human-meaningful name of this storage backend.
-    :ivar needs_reactor: A flag which indicates whether this backend's API
-        factory needs to have a reactor passed to it.
-    :ivar needs_cluster_id: A flag which indicates whether this backend's API
-        factory needs to have the cluster's unique identifier passed to it.
-    :ivar api_factory: An object which can be called with some simple
-        configuration data and which returns the API object implementing this
-        storage backend.
-    :ivar required_config: A ``set`` of the dataset configuration keys
-        required to initialize this backend.
-    :ivar deployer_type: A constant from ``DeployerType`` indicating which kind
-        of ``IDeployer`` the API object returned by ``api_factory`` is usable
-        with.
-    """
-    name = field(type=unicode, mandatory=True)
-    needs_reactor = field(type=bool, mandatory=True)
-    # XXX Eventually everyone will take cluster_id so we will throw this flag
-    # out.
-    needs_cluster_id = field(type=bool, mandatory=True)
-    # Config "dataset" keys required to initialize this backend.
-    required_config = field(type=set, mandatory=True, initial=set())
-    api_factory = field(mandatory=True)
-    deployer_type = field(
-        mandatory=True,
-        invariant=lambda value: (
-            value in DeployerType.iterconstants(), "Unknown deployer_type"
-        ),
-    )
-
-# These structures should be created dynamically to handle plug-ins
-_DEFAULT_BACKENDS = [
-    # P2PManifestationDeployer doesn't currently know anything about
-    # cluster_uuid.  It probably should so that it can make sure it
-    # only talks to other nodes in the same cluster (maybe the
-    # authentication layer would mostly handle this but maybe not if
-    # you're slightly careless with credentials - also ZFS backend
-    # doesn't use TLS yet).
-    BackendDescription(
-        name=u"zfs", needs_reactor=True, needs_cluster_id=False,
-        api_factory=_zfs_storagepool, deployer_type=DeployerType.p2p,
-    ),
-    BackendDescription(
-        name=u"loopback", needs_reactor=False, needs_cluster_id=False,
-        # XXX compute_instance_id is the wrong type
-        api_factory=LoopbackBlockDeviceAPI.from_path,
-        deployer_type=DeployerType.block,
-    ),
-    BackendDescription(
-        name=u"openstack", needs_reactor=False, needs_cluster_id=True,
-        api_factory=cinder_from_configuration,
-        deployer_type=DeployerType.block,
-        required_config=set(["region", ]),
-    ),
-    BackendDescription(
-        name=u"aws", needs_reactor=False, needs_cluster_id=True,
-        api_factory=aws_from_configuration,
-        deployer_type=DeployerType.block,
-        required_config=set(
-            ["region", "zone", "access_key_id", "secret_access_key", ]
-        ),
-    ),
-    BackendDescription(
-        name=u"gce", needs_reactor=False, needs_cluster_id=True,
-        api_factory=gce_from_configuration,
-        deployer_type=DeployerType.block,
-        required_config=set([]),
-    ),
-]
-
-=======
->>>>>>> 88a3e0b2
 _DEFAULT_DEPLOYERS = {
     DeployerType.p2p: lambda api, **kw:
         P2PManifestationDeployer(volume_service=api, **kw),
