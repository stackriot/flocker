--- conflicted
+++ resolved
@@ -539,7 +539,6 @@
         self.assertIs(None, result)
 
 
-<<<<<<< HEAD
 # This models an application that has a volume.
 
 APPLICATION_WITH_VOLUME_NAME = b"psql-clusterhq"
@@ -578,33 +577,6 @@
 # Placeholder in case at some point discovered application is different
 # than requested application:
 DISCOVERED_APPLICATION_WITH_VOLUME = APPLICATION_WITH_VOLUME
-=======
-class DeployerDiscoverStateTests(SynchronousTestCase):
-    """
-    Tests for ``P2PNodeDeployer.discover_state``.
-    """
-    def test_adapted_local_state(self):
-        """
-        ``P2PNodeDeployer.discover_state`` adapts the return value of
-        ``P2PNodeDeployer.discover_local_state`` to the type required by the
-        interface.
-        """
-        api = P2PNodeDeployer(
-            u"example.com",
-            create_volume_service(self),
-            docker_client=FakeDockerClient(units={}),
-            network=make_memory_network(),
-        )
-        known_local_state = NodeState(hostname=api.hostname)
-
-        old_result = api.discover_local_state(known_local_state)
-        new_result = api.discover_state(known_local_state)
-        self.assertEqual(
-            (self.successResultOf(old_result),),
-            self.successResultOf(new_result)
-        )
->>>>>>> 9541327e
-
 
 APP_NAME = u"site-example.com"
 UNIT_FOR_APP = Unit(name=APP_NAME,
