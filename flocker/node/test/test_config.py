# Copyright Hybrid Logic Ltd.  See LICENSE file for details.

"""
Tests for ``flocker.node._config``.
"""

from __future__ import unicode_literals, absolute_import

from twisted.trial.unittest import SynchronousTestCase
from .._config import ConfigurationError, Configuration
<<<<<<< HEAD
from .._model import Application, DockerImage, Deployment, Node, PortMap, Link
=======
from .._model import Application, DockerImage, Deployment, Node, Port
>>>>>>> 64af1321


class ApplicationsFromConfigurationTests(SynchronousTestCase):
    """
    Tests for ``Configuration._applications_from_configuration``.
    """
    def test_error_on_missing_application_key(self):
        """
        ``Configuration._applications_from_configuration`` raises a
        ``ConfigurationError`` if the application_configuration does not
        contain an ``u"application"`` key.
        """
        parser = Configuration()
        exception = self.assertRaises(ConfigurationError,
                                      parser._applications_from_configuration,
                                      {})
        self.assertEqual(
            "Application configuration has an error. "
            "Missing 'applications' key.",
            exception.message
        )

    def test_error_on_missing_version_key(self):
        """
        ``Configuration._applications_from_configuration`` raises a
        ``ConfigurationError`` if the application_configuration does not
        contain an ``u"version"`` key.
        """
        config = dict(applications={})
        parser = Configuration()
        exception = self.assertRaises(ConfigurationError,
                                      parser._applications_from_configuration,
                                      config)
        self.assertEqual(
            "Application configuration has an error. "
            "Missing 'version' key.",
            exception.message
        )

    def test_error_on_incorrect_version(self):
        """
        ``Configuration._applications_from_configuration`` raises a
        ``ConfigurationError`` if the version specified is not 1.
        """
        config = dict(applications={}, version=2)
        parser = Configuration()
        exception = self.assertRaises(ConfigurationError,
                                      parser._applications_from_configuration,
                                      config)
        self.assertEqual(
            "Application configuration has an error. "
            "Incorrect version specified.",
            exception.message
        )

    def test_error_on_missing_application_attributes(self):
        """
        ``Configuration._applications_from_configuration`` raises a
        ``ConfigurationError`` if the application_configuration does not
        contain all the attributes of an ``Application`` record.
        """
        config = dict(applications={'mysql-hybridcluster': {}}, version=1)
        parser = Configuration()
        exception = self.assertRaises(ConfigurationError,
                                      parser._applications_from_configuration,
                                      config)
        self.assertEqual(
            "Application 'mysql-hybridcluster' has a config error. "
            "Missing value for 'image'.",
            exception.message
        )

    def test_error_on_extra_application_attributes(self):
        """
        ``Configuration._applications_from_configuration`` raises a
        ``ConfigurationError`` if the application_configuration contains
        unrecognised Application attribute names.
        """
        config = dict(
            version=1,
            applications={
                'mysql-hybridcluster': dict(image='foo/bar:baz', foo='bar',
                                            baz='quux')})
        parser = Configuration()
        exception = self.assertRaises(ConfigurationError,
                                      parser._applications_from_configuration,
                                      config)
        self.assertEqual(
            "Application 'mysql-hybridcluster' has a config error. "
            "Unrecognised keys: foo, baz.",
            exception.message
        )

    def test_error_invalid_dockerimage_name(self):
        """
        ``Configuration._applications_from_configuration`` raises a
        ``ConfigurationError`` if the application_configuration uses invalid
        Docker image names.
        """
        invalid_docker_image_name = ':baz'
        config = dict(
            version=1,
            applications={'mysql-hybridcluster': dict(
                image=invalid_docker_image_name)})
        parser = Configuration()
        exception = self.assertRaises(ConfigurationError,
                                      parser._applications_from_configuration,
                                      config)
        self.assertEqual(
            "Application 'mysql-hybridcluster' has a config error. "
            "Invalid Docker image name. "
            "Docker image names must have format 'repository[:tag]'. "
            "Found ':baz'.",
            exception.message
        )

    def test_dict_of_applications(self):
        """
        ``Configuration._applications_from_configuration`` returns a ``dict``
        of ``Application`` instances, one for each application key in the
        supplied configuration.
        """
        config = dict(
            version=1,
            applications={
                'mysql-hybridcluster': dict(image='flocker/mysql:v1.0.0'),
                'site-hybridcluster': {
                    'image': 'flocker/wordpress:v1.0.0',
                    'ports': [dict(internal=80, external=8080)]
                }
            }
        )
        parser = Configuration()
        applications = parser._applications_from_configuration(config)
        expected_applications = {
            'mysql-hybridcluster': Application(
                name='mysql-hybridcluster',
                image=DockerImage(repository='flocker/mysql', tag='v1.0.0'),
                ports=frozenset(),
                links=frozenset([Link(ports=PortMap(internal_port=30, external_port=40),
                                      application='site-hybridcluster')]),
            ),
            'site-hybridcluster': Application(
                name='site-hybridcluster',
                image=DockerImage(repository='flocker/wordpress',
                                  tag='v1.0.0'),
                ports=frozenset([Port(internal_port=80,
                                      external_port=8080)]))
        }

        self.assertEqual(expected_applications, applications)

    def test_ports_missing_internal(self):
        """
        ``Configuration._applications_from_configuration`` raises a
        ``ConfigurationError`` if the application_configuration has a port
        entry that is missing the internal port.
        """
        config = dict(
            version=1,
            applications={'mysql-hybridcluster': dict(
                image='busybox',
                ports=[{'external': 90}],
                )})
        parser = Configuration()
        exception = self.assertRaises(ConfigurationError,
                                      parser._applications_from_configuration,
                                      config)
        self.assertEqual(
            "Application 'mysql-hybridcluster' has a config error. "
            "Invalid ports specification. Missing internal port.",
            exception.message
        )

    def test_ports_missing_external(self):
        """
        ``Configuration._applications_from_configuration`` raises a
        ``ConfigurationError`` if the application_configuration has a port
        entry that is missing the internal port.
        """
        config = dict(
            version=1,
            applications={'mysql-hybridcluster': dict(
                image='busybox',
                ports=[{'internal': 90}],
                )})
        parser = Configuration()
        exception = self.assertRaises(ConfigurationError,
                                      parser._applications_from_configuration,
                                      config)
        self.assertEqual(
            "Application 'mysql-hybridcluster' has a config error. "
            "Invalid ports specification. Missing external port.",
            exception.message
        )

    def test_ports_extra_keys(self):
        """
        ``Configuration._applications_from_configuration`` raises a
        ``ConfigurationError`` if the application_configuration has a port
        entry that has extra keys.
        """
        config = dict(
            version=1,
            applications={'mysql-hybridcluster': dict(
                image='busybox',
                ports=[{'internal': 90, 'external': 40,
                        'foo': 5, 'bar': 'six'}],
                )})
        parser = Configuration()
        exception = self.assertRaises(ConfigurationError,
                                      parser._applications_from_configuration,
                                      config)
        self.assertEqual(
            "Application 'mysql-hybridcluster' has a config error. "
            "Invalid ports specification. Unrecognised keys: bar, foo.",
            exception.message
        )

    def test_links_missing_internal(self):
        """
        ``Configuration._applications_from_configuration`` raises a
        ``ConfigurationError`` if the application_configuration has a link
        entry that is missing the internal port.
        """
        config = dict(
            version=1,
            applications={'mysql-hybridcluster': dict(
                image='busybox',
                links=[{'external': 90, 'application': 'mysql-hybridcluster'}],
                )})
        parser = Configuration()
        exception = self.assertRaises(ConfigurationError,
                                      parser._applications_from_configuration,
                                      config)
        self.assertEqual(
            "Application 'mysql-hybridcluster' has a config error. "
            "Invalid links specification. Missing internal port.",
            exception.message
        )

    def test_links_missing_external(self):
        """
        ``Configuration._applications_from_configuration`` raises a
        ``ConfigurationError`` if the application_configuration has a link
        entry that is missing the internal port.
        """
        config = dict(
            version=1,
            applications={'mysql-hybridcluster': dict(
                image='busybox',
                links=[{'internal': 90, 'application': 'mysql-hybridcluster'}],
                )})
        parser = Configuration()
        exception = self.assertRaises(ConfigurationError,
                                      parser._applications_from_configuration,
                                      config)
        self.assertEqual(
            "Application 'mysql-hybridcluster' has a config error. "
            "Invalid links specification. Missing external port.",
            exception.message
        )

    def test_links_missing_application(self):
        """
        ``Configuration._applications_from_configuration`` raises a
        ``ConfigurationError`` if the application_configuration has a link
        entry that is missing the remote application.
        """
        config = dict(
            version=1,
            applications={'mysql-hybridcluster': dict(
                image='busybox',
                links=[{'internal': 90, 'external': 100}],
                )})
        parser = Configuration()
        exception = self.assertRaises(ConfigurationError,
                                      parser._applications_from_configuration,
                                      config)
        self.assertEqual(
            "Application 'mysql-hybridcluster' has a config error. "
            "Invalid links specification. Missing application.",
            exception.message
        )

    def test_links_extra_keys(self):
        """
        ``Configuration._applications_from_configuration`` raises a
        ``ConfigurationError`` if the application_configuration has a link
        entry that has extra keys.
        """
        config = dict(
            version=1,
            applications={'mysql-hybridcluster': dict(
                image='busybox',
                links=[{'internal': 90, 'external': 40, 'application':'otherapp',
                        'foo': 5, 'bar': 'six'}],
                )})
        parser = Configuration()
        exception = self.assertRaises(ConfigurationError,
                                      parser._applications_from_configuration,
                                      config)
        self.assertEqual(
            "Application 'mysql-hybridcluster' has a config error. "
            "Invalid links specification. Unrecognised keys: bar, foo.",
            exception.message
        )



class DeploymentFromConfigurationTests(SynchronousTestCase):
    """
    Tests for ``Configuration._deployment_from_configuration``.
    """
    def test_error_on_missing_nodes_key(self):
        """
        ``Configuration._deployment_from_config`` raises a
        ``ConfigurationError`` if the deployment_configuration does not
        contain an ``u"nodes"`` key.
        """
        parser = Configuration()
        exception = self.assertRaises(ConfigurationError,
                                      parser._deployment_from_configuration,
                                      {}, set())
        self.assertEqual(
            "Deployment configuration has an error. Missing 'nodes' key.",
            exception.message
        )

    def test_error_on_missing_version_key(self):
        """
        ``Configuration._deployment_from_config`` raises a
        ``ConfigurationError`` if the deployment_configuration does not
        contain an ``u"version"`` key.
        """
        config = dict(nodes={})
        parser = Configuration()
        exception = self.assertRaises(ConfigurationError,
                                      parser._deployment_from_configuration,
                                      config, set())
        self.assertEqual(
            "Deployment configuration has an error. Missing 'version' key.",
            exception.message
        )

    def test_error_on_incorrect_version(self):
        """
        ``Configuration._deployment_from_config`` raises a
        ``ConfigurationError`` if the version specified is not 1.
        """
        config = dict(nodes={}, version=2)
        parser = Configuration()
        exception = self.assertRaises(ConfigurationError,
                                      parser._deployment_from_configuration,
                                      config, set())
        self.assertEqual(
            "Deployment configuration has an error. "
            "Incorrect version specified.",
            exception.message
        )

    def test_error_on_non_list_applications(self):
        """
        ``_deployment_from_config`` raises a ``ValueError`` if the
        deployment_configuration contains application values not in the form of
        a list.
        """
        config = Configuration()
        exception = self.assertRaises(
            ConfigurationError,
            config._deployment_from_configuration,
            dict(version=1, nodes={'node1.example.com': None}),
            set()
        )
        self.assertEqual(
            'Node node1.example.com has a config error. '
            'Wrong value type: NoneType. '
            'Should be list.',
            exception.message
        )

    def test_error_on_unrecognized_application_name(self):
        """
        ``_deployment_from_config`` raises a ``ValueError`` if the
        deployment_configuration refers to a non-existent application.
        """
        applications = {
            'mysql-hybridcluster': Application(
                name='mysql-hybridcluster',
                image=Application(
                    name='mysql-hybridcluster',
                    image=DockerImage(repository='flocker/mysql',
                                      tag='v1.0.0'))
            )
        }
        config = Configuration()
        exception = self.assertRaises(
            ConfigurationError,
            config._deployment_from_configuration,
            dict(
                version=1,
                nodes={'node1.example.com': ['site-hybridcluster']}),
            applications
        )
        self.assertEqual(
            'Node node1.example.com has a config error. '
            'Unrecognised application name: site-hybridcluster.',
            exception.message
        )

    def test_set_on_success(self):
        """
        ``_deployment_from_config`` returns a set of ``Node`` objects. One for
        each key in the supplied nodes dictionary.
        """
        applications = {
            'mysql-hybridcluster': Application(
                name='mysql-hybridcluster',
                image=Application(
                    name='mysql-hybridcluster',
                    image=DockerImage(repository='flocker/mysql',
                                      tag='v1.0.0'))
            )
        }
        config = Configuration()
        result = config._deployment_from_configuration(
            dict(
                version=1,
                nodes={'node1.example.com': ['mysql-hybridcluster']}),
            applications
        )

        expected = set([
            Node(
                hostname='node1.example.com',
                applications=frozenset(applications.values())
            )
        ])

        self.assertEqual(expected, result)


class ModelFromConfigurationTests(SynchronousTestCase):
    """
    Tests for ``Configuration.model_from_configuration``.
    """
    def test_model_from_configuration_empty(self):
        """
        ``Configuration.model_from_configuration`` returns an empty
        ``Deployment`` object if supplied with empty configurations.
        """
        config = Configuration()
        application_configuration = {'applications': {}, 'version': 1}
        deployment_configuration = {'nodes': {}, 'version': 1}
        result = config.model_from_configuration(
            application_configuration, deployment_configuration)
        expected_result = Deployment(nodes=frozenset())
        self.assertEqual(expected_result, result)

    def test_model_from_configuration(self):
        """
        ``Configuration.model_from_configuration`` returns a
        ``Deployment`` object with ``Nodes`` for each supplied node key.
        """
        config = Configuration()
        application_configuration = {
            'version': 1,
            'applications': {
                'mysql-hybridcluster': {'image': 'flocker/mysql:v1.2.3'},
                'site-hybridcluster': {'image': 'flocker/nginx:v1.2.3'}
            }
        }
        deployment_configuration = {
            'version': 1,
            'nodes': {
                'node1.example.com': ['mysql-hybridcluster'],
                'node2.example.com': ['site-hybridcluster'],
            }
        }
        result = config.model_from_configuration(
            application_configuration, deployment_configuration)
        expected_result = Deployment(
            nodes=frozenset([
                Node(
                    hostname='node1.example.com',
                    applications=frozenset([
                        Application(
                            name='mysql-hybridcluster',
                            image=DockerImage(
                                repository='flocker/mysql',
                                tag='v1.2.3'
                            ),
                            ports=frozenset(),
                        ),
                    ])
                ),
                Node(
                    hostname='node2.example.com',
                    applications=frozenset([
                        Application(
                            name='site-hybridcluster',
                            image=DockerImage(
                                repository='flocker/nginx',
                                tag='v1.2.3'
                            ),
                            ports=frozenset(),
                        ),
                    ])
                )
            ])
        )
        self.assertEqual(expected_result, result)<|MERGE_RESOLUTION|>--- conflicted
+++ resolved
@@ -8,11 +8,7 @@
 
 from twisted.trial.unittest import SynchronousTestCase
 from .._config import ConfigurationError, Configuration
-<<<<<<< HEAD
-from .._model import Application, DockerImage, Deployment, Node, PortMap, Link
-=======
-from .._model import Application, DockerImage, Deployment, Node, Port
->>>>>>> 64af1321
+from .._model import Application, DockerImage, Deployment, Node, Port, Link
 
 
 class ApplicationsFromConfigurationTests(SynchronousTestCase):
@@ -152,7 +148,7 @@
                 name='mysql-hybridcluster',
                 image=DockerImage(repository='flocker/mysql', tag='v1.0.0'),
                 ports=frozenset(),
-                links=frozenset([Link(ports=PortMap(internal_port=30, external_port=40),
+                links=frozenset([Link(local_port=30, remote_port=40,
                                       application='site-hybridcluster')]),
             ),
             'site-hybridcluster': Application(
@@ -160,7 +156,9 @@
                 image=DockerImage(repository='flocker/wordpress',
                                   tag='v1.0.0'),
                 ports=frozenset([Port(internal_port=80,
-                                      external_port=8080)]))
+                                      external_port=8080)]),
+                links=frozenset(),
+            ),
         }
 
         self.assertEqual(expected_applications, applications)
@@ -232,47 +230,49 @@
             exception.message
         )
 
-    def test_links_missing_internal(self):
+    def test_links_missing_local_port(self):
         """
         ``Configuration._applications_from_configuration`` raises a
         ``ConfigurationError`` if the application_configuration has a link
-        entry that is missing the internal port.
-        """
-        config = dict(
-            version=1,
-            applications={'mysql-hybridcluster': dict(
-                image='busybox',
-                links=[{'external': 90, 'application': 'mysql-hybridcluster'}],
-                )})
-        parser = Configuration()
-        exception = self.assertRaises(ConfigurationError,
-                                      parser._applications_from_configuration,
-                                      config)
-        self.assertEqual(
-            "Application 'mysql-hybridcluster' has a config error. "
-            "Invalid links specification. Missing internal port.",
-            exception.message
-        )
-
-    def test_links_missing_external(self):
+        entry that is missing the remote port.
+        """
+        config = dict(
+            version=1,
+            applications={'mysql-hybridcluster': dict(
+                image='busybox',
+                links=[{'remote_port': 90,
+                        'application': 'mysql-hybridcluster'}],
+                )})
+        parser = Configuration()
+        exception = self.assertRaises(ConfigurationError,
+                                      parser._applications_from_configuration,
+                                      config)
+        self.assertEqual(
+            "Application 'mysql-hybridcluster' has a config error. "
+            "Invalid links specification. Missing local port.",
+            exception.message
+        )
+
+    def test_links_missing_remote_port(self):
         """
         ``Configuration._applications_from_configuration`` raises a
         ``ConfigurationError`` if the application_configuration has a link
-        entry that is missing the internal port.
-        """
-        config = dict(
-            version=1,
-            applications={'mysql-hybridcluster': dict(
-                image='busybox',
-                links=[{'internal': 90, 'application': 'mysql-hybridcluster'}],
-                )})
-        parser = Configuration()
-        exception = self.assertRaises(ConfigurationError,
-                                      parser._applications_from_configuration,
-                                      config)
-        self.assertEqual(
-            "Application 'mysql-hybridcluster' has a config error. "
-            "Invalid links specification. Missing external port.",
+        entry that is missing the local port.
+        """
+        config = dict(
+            version=1,
+            applications={'mysql-hybridcluster': dict(
+                image='busybox',
+                links=[{'local_port': 90,
+                        'application': 'mysql-hybridcluster'}],
+                )})
+        parser = Configuration()
+        exception = self.assertRaises(ConfigurationError,
+                                      parser._applications_from_configuration,
+                                      config)
+        self.assertEqual(
+            "Application 'mysql-hybridcluster' has a config error. "
+            "Invalid links specification. Missing remote port.",
             exception.message
         )
 
@@ -286,7 +286,7 @@
             version=1,
             applications={'mysql-hybridcluster': dict(
                 image='busybox',
-                links=[{'internal': 90, 'external': 100}],
+                links=[{'local_port': 90, 'remote_port': 100}],
                 )})
         parser = Configuration()
         exception = self.assertRaises(ConfigurationError,
@@ -308,8 +308,8 @@
             version=1,
             applications={'mysql-hybridcluster': dict(
                 image='busybox',
-                links=[{'internal': 90, 'external': 40, 'application':'otherapp',
-                        'foo': 5, 'bar': 'six'}],
+                links=[{'remote_port': 90, 'local_port': 40,
+                        'application': 'otherapp', 'foo': 5, 'bar': 'six'}],
                 )})
         parser = Configuration()
         exception = self.assertRaises(ConfigurationError,
@@ -320,7 +320,6 @@
             "Invalid links specification. Unrecognised keys: bar, foo.",
             exception.message
         )
-
 
 
 class DeploymentFromConfigurationTests(SynchronousTestCase):
