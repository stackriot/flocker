--- conflicted
+++ resolved
@@ -324,12 +324,8 @@
         client = self.successful_amp_client([local_state])
         action = ControllableAction(Deferred())
         deployer = ControllableDeployer([succeed(local_state)], [action])
-<<<<<<< HEAD
-        loop = build_convergence_loop_fsm(deployer)
+        loop = build_convergence_loop_fsm(Clock(), deployer)
         self.patch(loop, "logger", logger)
-=======
-        loop = build_convergence_loop_fsm(Clock(), deployer)
->>>>>>> 6b6f9071
         loop.receive(_ClientStatusUpdate(client=client,
                                          configuration=object(),
                                          state=object()))
