# Copyright ClusterHQ Inc.  See LICENSE file for details.

"""
A library for implementing state changes on external systems in an isolated
way.

The basic unit of an external system change provided is an ``IStateChange``
provider.

More complex changes can be composed from individual ``IStateChange``
providers.

``run_state_change`` can be used to execute such a complex collection of
changes.
"""

from datetime import timedelta

from zope.interface import Interface, Attribute, implementer

from pyrsistent import PVector, pvector, field, PClass

from twisted.internet.defer import maybeDeferred, succeed

from eliot.twisted import DeferredContext
from eliot import ActionType

from ..common import gather_deferreds


class IStateChange(Interface):
    """
    An operation that changes local state.
    """
    eliot_action = Attribute(
        """
        A hack whereby getting this attributes has a side-effect: a
        ``eliot.ActionType`` is started and return. This state change's
        run method should be run within the context of the returned
        action.

        At some point we should fix this so it's a method instead of a
        attribute-which-must-always-be-a-property.
        """)

    def run(deployer, state_pesister):
        """
        Apply the change to local state.

        :param IDeployer deployer: The ``IDeployer`` to use. Specific
            ``IStateChange`` providers may require specific ``IDeployer``
            providers that provide relevant functionality for applying the
            change.

        :param IStatePersister state_persister: The ``IStatePersister`` to
            record generated state.

        :return: ``Deferred`` firing when the change is done.
        """

    def __eq__(other):
        """
        Return whether this change is equivalent to another.
        """

    def __ne__(other):
        """
        Return whether this change is not equivalent to another.
        """


def run_state_change(change, deployer, state_persister):
    """
    Apply the change to local state.

    :param change: Either an ``IStateChange`` provider or the result of an
        ``in_parallel`` or ``sequentially`` call.
    :param IDeployer deployer: The ``IDeployer`` to use.  Specific
        ``IStateChange`` providers may require specific ``IDeployer`` providers
        that provide relevant functionality for applying the change.
    :param IStatePersister state_persister: The ``IStatePersister`` to record
        generated state.

    :return: ``Deferred`` firing when the change is done.
    """
    with change.eliot_action.context():
        context = DeferredContext(maybeDeferred(
            change.run,
            deployer=deployer,
            state_persister=state_persister))
        context.addActionFinish()
        return context.result


LOG_SEQUENTIALLY = ActionType("flocker:node:sequentially", [], [])
LOG_IN_PARALLEL = ActionType("flocker:node:in_parallel", [], [])


@implementer(IStateChange)
class _InParallel(PClass):
    changes = field(
        type=PVector,
        # Sort the changes for the benefit of comparison.  Stick with a vector
        # (rather than, say, a set) in case someone wants to run the same
        # change multiple times in parallel.
        factory=lambda changes: pvector(sorted(changes, key=id)),
        mandatory=True
    )

    @property
    def eliot_action(self):
        return LOG_IN_PARALLEL()

    def run(self, deployer, state_persister):
        return gather_deferreds(list(
            run_state_change(subchange,
                             deployer=deployer,
                             state_persister=state_persister)
            for subchange in self.changes
        ))


def in_parallel(changes, sleep_when_empty=timedelta(seconds=60)):
    """
    Run a series of changes in parallel.

    Failures in one change do not prevent other changes from continuing.

    The order in which execution of the changes is started is unspecified.
    Comparison of the resulting object disregards the ordering of the changes.

    :param changes: A sequence of ``IStateChange`` providers.
    :param timedelta sleep_when_empty: Sleep value for returned ``NoOp``
        if no changes are given.

    :return: ``IStateChange`` provider that will run given changes in
        parallel, or ``NoOp`` instance if changes are empty or all
        ``NoOp``. In former case sleep will be ``sleep_when_empty``, in
        latter the minimum sleep of the ``NoOp`` instances.
    """
    if all(isinstance(c, NoOp) for c in changes):
        sleep = (min(c.sleep for c in changes) if changes
                 else sleep_when_empty)
        return NoOp(sleep=sleep)
    return _InParallel(changes=changes)


@implementer(IStateChange)
class _Sequentially(PClass):
    changes = field(type=PVector, factory=pvector, mandatory=True)

    @property
    def eliot_action(self):
        return LOG_SEQUENTIALLY()

    def run(self, deployer, state_persister):
        d = DeferredContext(succeed(None))
        for subchange in self.changes:
            d.addCallback(
<<<<<<< HEAD
                lambda _, subchange=subchange: run_state_change(
                    subchange, deployer=deployer,
                    state_persister=state_persister,
=======
                lambda _, sub=subchange: run_state_change(
                    sub, deployer
>>>>>>> 24c5aa92
                )
            )
        return d.result


def sequentially(changes, sleep_when_empty=timedelta(seconds=60)):
    """
    Run a series of changes in sequence, one after the other.

    Failures in earlier changes stop later changes.

    :param changes: A sequence of ``IStateChange`` providers.
    :param timedelta sleep_when_empty: Sleep value for returned ``NoOp``
        if no changes are given.

    :return: ``IStateChange`` provider that will run given changes
        serially, or ``NoOp`` instance if changes are empty or all
        ``NoOp``. In former case sleep will be ``sleep_when_empty``, in
        latter the minimum sleep of the ``NoOp`` instances.
    """
    if all(isinstance(c, NoOp) for c in changes):
        sleep = (min(c.sleep for c in changes) if changes
                 else sleep_when_empty)
        return NoOp(sleep=sleep)
    return _Sequentially(changes=changes)


LOG_NOOP = ActionType("flocker:change:noop", [], [], "We've done nothing.")


@implementer(IStateChange)
class NoOp(PClass):
    """
    Do nothing.

    :param timedelta sleep: Tell the convergence loop how long to
        sleep until waking up again.
    """
    sleep = field(type=timedelta, mandatory=True)

    @property
    def eliot_action(self):
        return LOG_NOOP()

    def run(self, deployer, state_persister):
        return succeed(None)<|MERGE_RESOLUTION|>--- conflicted
+++ resolved
@@ -157,14 +157,9 @@
         d = DeferredContext(succeed(None))
         for subchange in self.changes:
             d.addCallback(
-<<<<<<< HEAD
-                lambda _, subchange=subchange: run_state_change(
-                    subchange, deployer=deployer,
+                lambda _, sub=subchange: run_state_change(
+                    sub, deployer,
                     state_persister=state_persister,
-=======
-                lambda _, sub=subchange: run_state_change(
-                    sub, deployer
->>>>>>> 24c5aa92
                 )
             )
         return d.result
