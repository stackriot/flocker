# Copyright ClusterHQ Inc.  See LICENSE file for details.

"""
Tests for the Flocker Docker plugin.
"""

from datetime import timedelta
from distutils.version import LooseVersion

from testtools import run_test_with

from twisted.internet import reactor
from twisted.trial.unittest import SkipTest

<<<<<<< HEAD
from hypothesis.strategies import integers

from bitmath import GiB

from distutils.version import LooseVersion

=======
>>>>>>> d3e2695c
from ...common import loop_until
from ...common.runner import run_ssh

from ...dockerplugin.test.test_api import volume_expression

from ...testtools import (
    AsyncTestCase, random_name, find_free_port, flaky, async_runner,
)
from ..testtools import (
    require_cluster, post_http_server, assert_http_server,
    get_docker_client, verify_socket, check_http_server, DatasetBackend,
    create_dataset, require_moving_backend,
)

from ..scripts import SCRIPTS

from ...node.agents.ebs import EBSMandatoryProfileAttributes


class DockerPluginTests(AsyncTestCase):
    """
    Tests for the Docker plugin.
    """
    def require_docker(self, required_version, cluster):
        """
        Check for a specific minimum version of Docker on a remote node.
        """
        client = get_docker_client(cluster, cluster.nodes[0].public_address)
        client_version = LooseVersion(client.version()['Version'])
        minimum_version = LooseVersion(required_version)
        if client_version < minimum_version:
            raise SkipTest(
                'This test requires at least Docker {}. '
                'Actual version: {}'.format(minimum_version, client_version)
            )

    def docker_service(self, address, action):
        """
        Restart the Docker daemon on the specified address.
        Restarts by stopping, verifying the service has stopped, then
        starting and finally verifying the service has started.
        Verification is performed via the success of running "docker ps"
        on the target node; an exit code of 0 indicates the daemon is
        running, an exit code of 1 is expected if we try to run this
        command when the daemon is stopped.

        :param bytes address: The public IP of the node on which Docker will
            be restarted.
        :param bytes action: The action to perform on the service.
        """
        distro = []
        get_distro = run_ssh(
            reactor, b"root", address, ["python", "-m", "platform"],
            handle_stdout=distro.append)
        get_distro.addCallback(lambda _: distro[0].lower())

        def action_docker(distribution):
            if 'ubuntu' in distribution:
                command = ["service", "docker", action]
            else:
                command = ["systemctl", action, "docker"]
            d = run_ssh(reactor, b"root", address, command)

            def handle_error(_, action):
                self.fail(
                    "Docker {} failed. See logs for process output.".format(
                        action))

            d.addErrback(handle_error, action)
            return d

        acting = get_distro.addCallback(action_docker)
        return acting

    def run_python_container(self, cluster, address, docker_arguments, script,
                             script_arguments, cleanup=True, client=None):
        """
        Run a Python script as a Docker container with the Flocker volume
        driver.

        This is a blocking call.

        :param Cluster cluster: Description of the cluster we're talking to.
        :param bytes address: The public IP of the node where it will run.
        :param dict docker_arguments: Additional arguments to pass to
            Docker ``create_container()`` call.
        :param FilePath script: The script to run.
        :param list script_arguments: Additional arguments to pass to the
            script.
        :param cleanup: If true, cleanup the container at test end.

        :return: Container id, once the Docker container has started.
        """
        if client is None:
            client = get_docker_client(cluster, address)

        # Remove all existing containers on the node, in case they're left
        # over from previous test:
        for container in client.containers():
            client.remove_container(container["Id"], force=True)

        container = client.create_container(
            "python:2.7-slim",
            ["python", "-c", script.getContent()] + list(script_arguments),
            volume_driver="flocker", **docker_arguments)
        cid = container["Id"]
        client.start(container=cid)
        if cleanup:
            self.addCleanup(client.remove_container, cid, force=True)
        return cid

    def _create_volume(self, client, name, driver_opts):
        """
        Create a volume with the given name and driver options on the passed in
        docker client.

        :param client: The docker.Client object to use.
        :param name: The name of the volume to create.
        :param opts: The options to pass through to the Flocker Plugin for
            Docker.
        :returns: The result of the API call.
        """
        # XXX: replace down to addCleanup with:
        #
        # result = client.create_volume(name, u'flocker', driver_opts)
        #
        # Once version 1.5.1+ of docker-py is released. It is currently fixed
        # at head, but version 1.5.0 unfortunately has the wrong endpoint for
        # creating a volume.
        url = client._url('/volumes/create')
        data = {
            'Name': name,
            'Driver': u'flocker',
            'DriverOpts': driver_opts,
        }
        result = client._result(client._post_json(url, data=data), True)
        self.addCleanup(client.remove_volume, name)
        return result

    def _test_sized_vol_container(self, cluster, node):
        """
        Create a volume with a size, then create a
        container that can use that volume and run lsbk to test
        its size. An http server inside the container uses lsblk to
        return the size of the volume when path is not "/is_http".

        :param cluster: flocker cluster
        :param node: node the contianer and volume will be on.
        """
        client = get_docker_client(cluster, node.public_address)
        volume_name = random_name(self)
        size = integers(min_value=75, max_value=100).example()
        expression = volume_expression.example()
        size_opt = "".join(str(size)) + expression
        size_bytes = int(GiB(size).to_Byte().value)
        self._create_volume(client, volume_name,
                            driver_opts={'size': size_opt})
        http_port = 8080
        host_port = find_free_port()[1]
        self.run_python_container(
            cluster, node.public_address,
            {"host_config": client.create_host_config(
                binds=["{}:/sizedvoldata".format(volume_name)],
                port_bindings={http_port: host_port},
                restart_policy={"Name": "always"},
                privileged=True),
             "ports": [http_port]},
            SCRIPTS.child(b"lsblkhttp.py"),
            [u"/sizedvoldata"], client=client)

        d = assert_http_server(
            self, node.public_address, host_port,
            expected_response=str(size_bytes))

        def _get_datasets(unused_arg):
            return cluster.client.list_datasets_configuration()
        d.addCallback(_get_datasets)

        def _verify_volume_metadata_size(datasets):
            dataset = next(d for d in datasets
                           if d.metadata.get(u'name') == volume_name)
            self.assertEqual(int(dataset.metadata.get(u'maximum_size')),
                             size_bytes)
        d.addCallback(_verify_volume_metadata_size)

        return d

    @require_cluster(1)
    def test_create_sized_volume_with_v2_plugin_api(self, cluster):
        """
        Docker can run a container with a provisioned volumes with a
        specific size.
        """
        self.require_docker('1.9.0', cluster)
        return self._test_sized_vol_container(cluster, cluster.nodes[0])

    def _test_create_container(self, cluster, volume_name=None):
        """
        Create a container running a simple HTTP server that writes to
        its volume on POST and reads the same data back from the volume
        on GET.

        :param cluster: The cluster to create the container within.
        :param unicode volume_name: The name to use for the volume. If left
            unspecified then a random name will be generated.
        """
        data = random_name(self).encode("utf-8")
        node = cluster.nodes[0]
        client = get_docker_client(cluster, node.public_address)
        http_port = 8080
        host_port = find_free_port()[1]

        if volume_name is None:
            volume_name = random_name(self)
        self.run_python_container(
            cluster, node.public_address,
            {"host_config": client.create_host_config(
                binds=["{}:/data".format(volume_name)],
                port_bindings={http_port: host_port},
                restart_policy={"Name": "always"}),
             "ports": [http_port]},
            SCRIPTS.child(b"datahttp.py"),
            # This tells the script where it should store its data,
            # and we want it to specifically use the volume:
            [u"/data"], client=client)

        d = post_http_server(self, node.public_address, host_port,
                             {"data": data})
        d.addCallback(lambda _: assert_http_server(
            self, node.public_address, host_port, expected_response=data))
        return d

    @flaky(u'FLOC-3346')
    @require_cluster(1)
    def test_create_container_with_v2_plugin_api(self, cluster):
        """
        Docker >=1.9, using the v2 plugin API, can run a container
        with a volume provisioned by Flocker.
        """
        self.require_docker('1.9.0', cluster)
        return self._test_create_container(cluster)

    @require_cluster(1, required_backend=DatasetBackend.aws)
    def test_create_silver_volume_with_v2_plugin_api(self, cluster, backend):
        """
        Docker >=1.9, using the v2 plugin API, can create a volume with the
        volumes API, and pass a profile argument of silver which is represented
        in the backing volume created on EBS.

        The approach here is to:

        - Create the volume.
        - Create a container using that volume to ensure that it is created.
        - Use the flocker API to find the dataset for the volume.
        - Interface with EBS directly to verify that the created volume has
          'silver' characteristics.
        """
        self.require_docker('1.9.0', cluster)
        node = cluster.nodes[0]
        docker = get_docker_client(cluster, node.public_address)
        volume_name = random_name(self)
        self._create_volume(docker, volume_name,
                            driver_opts={'profile': 'silver'})

        create_container = self._test_create_container(cluster,
                                                       volume_name=volume_name)

        def _get_datasets(unused_arg):
            return cluster.client.list_datasets_configuration()
        create_container.addCallback(_get_datasets)

        def _verify_created_volume_is_silver(datasets):
            dataset = next(d for d in datasets
                           if d.metadata.get(u'name') == volume_name)

            volumes = backend.list_volumes()

            volume = next(v for v in volumes
                          if v.dataset_id == dataset.dataset_id)
            ebs_volume = backend._get_ebs_volume(volume.blockdevice_id)

            self.assertEqual(
                EBSMandatoryProfileAttributes.SILVER.value.volume_type.value,
                ebs_volume.volume_type)

        create_container.addCallback(_verify_created_volume_is_silver)

        return create_container

    @require_cluster(1)
    def test_volume_persists_restart(self, cluster):
        """
        If a container with a volume is created with a restart policy of
        "always", the container will restart with the same volume attached
        after the Docker daemon is restarted.
        """
        # create a simple data HTTP python container, with the restart policy
        data = random_name(self).encode("utf-8")
        node = cluster.nodes[0]
        client = get_docker_client(cluster, node.public_address)

        http_port = 8080
        host_port = find_free_port()[1]

        volume_name = random_name(self)
        self.run_python_container(
            cluster, node.public_address,
            {"host_config": client.create_host_config(
                binds=["{}:/data".format(volume_name)],
                port_bindings={http_port: host_port},
                restart_policy={"Name": "always"}),
             "ports": [http_port]},
            SCRIPTS.child(b"datahttp.py"),
            # This tells the script where it should store its data,
            # and we want it to specifically use the volume:
            [u"/data"], client=client)

        # write some data to it via POST
        d = post_http_server(self, node.public_address, host_port,
                             {"data": data})
        # assert the data has been written
        d.addCallback(lambda _: assert_http_server(
            self, node.public_address, host_port, expected_response=data))
        # stop the Docker daemon
        d.addCallback(lambda _: self.docker_service(
            node.public_address, b"stop"))

        # ensure the container HTTP service has stopped

        def poll_http_server_stopped(_):
            def http_closed():
                ds = check_http_server(node.public_address, host_port)
                ds.addCallback(lambda succeeded: not succeeded)
                return ds
            looping = loop_until(reactor, http_closed)
            return looping

        d.addCallback(poll_http_server_stopped)
        # start Docker daemon
        d.addCallback(lambda _: self.docker_service(
            node.public_address, b"start"))
        # attempt to read the data back again; the container should've
        # restarted automatically, though it may take a few seconds
        # after the Docker daemon has restarted.

        def poll_http_server(_):
            ds = verify_socket(node.public_address, host_port)
            ds.addCallback(lambda _: assert_http_server(
                self, node.public_address, host_port, expected_response=data)
            )
            return ds

        d.addCallback(poll_http_server)
        return d

    @require_cluster(1)
    def test_run_container_with_volume(self, cluster):
        """
        Docker can run a container with a volume provisioned by Flocker.
        """
        return self._test_create_container(cluster)

    @require_cluster(1)
    def test_run_container_with_preexisting_volume(self, cluster):
        """
        Docker can run a container with a volume provisioned by Flocker before
        it is mentioned to the Docker plugin.
        """
        name = random_name(self)
        d = create_dataset(self, cluster, metadata={u"name": name})
        d.addCallback(lambda _: self._test_create_container(
            cluster, volume_name=name))
        return d

    def _test_move(self, cluster, origin_node, destination_node):
        """
        Assert that Docker can run a container with a volume provisioned by
        Flocker, shut down the container and then start a new container
        with the same volume on the specified node.

        :param cluster: The ``Cluster`` to talk to.
        :param Node origin_node: Original node to start container on.
        :param Node destination_node: Original node to start container on.

        :return: ``Deferred`` that fires on assertion success, or failure.
        """
        client = get_docker_client(cluster, origin_node.public_address)
        data = "hello world"
        http_port = 8080
        host_port = find_free_port()[1]
        volume_name = random_name(self)
        container_args = {
            "host_config": client.create_host_config(
                binds=["{}:/data".format(volume_name)],
                port_bindings={http_port: host_port}),
            "ports": [http_port]}

        cid = self.run_python_container(
            cluster, origin_node.public_address, container_args,
            SCRIPTS.child(b"datahttp.py"),
            # This tells the script where it should store its data,
            # and we want it to specifically use the volume:
            [u"/data"], cleanup=False, client=client)

        # Post to container on origin node:
        d = post_http_server(self, origin_node.public_address, host_port,
                             {"data": data})

        def posted(_):
            # Shutdown original container:
            client = get_docker_client(cluster, origin_node.public_address)
            client.remove_container(cid, force=True)
            # Start container on destination node with same volume:
            self.run_python_container(
                cluster, destination_node.public_address, container_args,
                SCRIPTS.child(b"datahttp.py"), [u"/data"])
        d.addCallback(posted)
        d.addCallback(lambda _: assert_http_server(
            self, destination_node.public_address, host_port,
            expected_response=data))
        return d

    @flaky(u'FLOC-2977')
    @require_cluster(1)
    def test_move_volume_single_node(self, cluster):
        """
        Docker can run a container with a volume provisioned by Flocker, shut
        down the container and then start a new container with the same
        volume on the same machine.
        """
        return self._test_move(cluster, cluster.nodes[0], cluster.nodes[0])

    @require_moving_backend
    @flaky(u'FLOC-3346')
    # Test is very slow on Rackspace, it seems:
    @run_test_with(async_runner(timeout=timedelta(minutes=4)))
    @require_cluster(2)
    def test_move_volume_different_node(self, cluster):
        """
        Docker can run a container with a volume provisioned by Flocker, shut
        down the container and then start a new container with the same
        volume on a different machine.
        """
        return self._test_move(cluster, cluster.nodes[0], cluster.nodes[1])<|MERGE_RESOLUTION|>--- conflicted
+++ resolved
@@ -12,15 +12,10 @@
 from twisted.internet import reactor
 from twisted.trial.unittest import SkipTest
 
-<<<<<<< HEAD
 from hypothesis.strategies import integers
 
 from bitmath import GiB
 
-from distutils.version import LooseVersion
-
-=======
->>>>>>> d3e2695c
 from ...common import loop_until
 from ...common.runner import run_ssh
 
