# Copyright ClusterHQ Inc.  See LICENSE file for details.

"""
A minimal certificate authority.
"""

__all__ = [
<<<<<<< HEAD
    "CertificateAuthority", "ControlCertificate", "NodeCertificate",
    "FlockerKeyPair", "PathError", "CertificateAlreadyExistsError",
=======
    "RootCredential", "ControlCredential",
    "ComparableKeyPair", "PathError", "CertificateAlreadyExistsError",
>>>>>>> d64463ca
    "KeyAlreadyExistsError", "EXPIRY_20_YEARS",
    "AUTHORITY_CERTIFICATE_FILENAME", "AUTHORITY_KEY_FILENAME",
    "CONTROL_CERTIFICATE_FILENAME", "CONTROL_KEY_FILENAME"
]

from ._ca import (
<<<<<<< HEAD
    CertificateAuthority, ControlCertificate, NodeCertificate,
    FlockerKeyPair, PathError, CertificateAlreadyExistsError,
=======
    RootCredential, ControlCredential,
    ComparableKeyPair, PathError, CertificateAlreadyExistsError,
>>>>>>> d64463ca
    KeyAlreadyExistsError, EXPIRY_20_YEARS,
    AUTHORITY_CERTIFICATE_FILENAME, AUTHORITY_KEY_FILENAME,
    CONTROL_CERTIFICATE_FILENAME, CONTROL_KEY_FILENAME
)<|MERGE_RESOLUTION|>--- conflicted
+++ resolved
@@ -5,26 +5,16 @@
 """
 
 __all__ = [
-<<<<<<< HEAD
-    "CertificateAuthority", "ControlCertificate", "NodeCertificate",
-    "FlockerKeyPair", "PathError", "CertificateAlreadyExistsError",
-=======
-    "RootCredential", "ControlCredential",
+    "RootCredential", "ControlCredential", "NodeCredential",
     "ComparableKeyPair", "PathError", "CertificateAlreadyExistsError",
->>>>>>> d64463ca
     "KeyAlreadyExistsError", "EXPIRY_20_YEARS",
     "AUTHORITY_CERTIFICATE_FILENAME", "AUTHORITY_KEY_FILENAME",
     "CONTROL_CERTIFICATE_FILENAME", "CONTROL_KEY_FILENAME"
 ]
 
 from ._ca import (
-<<<<<<< HEAD
-    CertificateAuthority, ControlCertificate, NodeCertificate,
-    FlockerKeyPair, PathError, CertificateAlreadyExistsError,
-=======
-    RootCredential, ControlCredential,
+    RootCredential, ControlCredential, NodeCredential,
     ComparableKeyPair, PathError, CertificateAlreadyExistsError,
->>>>>>> d64463ca
     KeyAlreadyExistsError, EXPIRY_20_YEARS,
     AUTHORITY_CERTIFICATE_FILENAME, AUTHORITY_KEY_FILENAME,
     CONTROL_CERTIFICATE_FILENAME, CONTROL_KEY_FILENAME
