--- conflicted
+++ resolved
@@ -613,13 +613,10 @@
     """
     A ``PersistentState`` describes the persistent non-discoverable state of
     the cluster.
-<<<<<<< HEAD
-=======
 
     .. note: This is state created by flocker, as opposed to configuration
         specified by the user, that can't be discovered by querying the
         underlying systems.
->>>>>>> e32f2af0
     """
 
 
