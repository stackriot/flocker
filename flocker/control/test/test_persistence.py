--- conflicted
+++ resolved
@@ -38,21 +38,12 @@
     Port, Link, Leases, Lease, BlockDeviceOwnership, PersistentState,
     )
 
-<<<<<<< HEAD
-# The UUID values for the Dataset and Node in the follow TEST_DEPLOYMENTs match
-# those in the versioned JSON configuration files used by tests in this module.
-# If these values are changed, you will also need to regenerate the test JSON
-# files using the scripts provided in the flocker/control/test/configurations/
-# directory, using the correct commit checkout to generate JSON appropriate to
-# each config version.
-=======
 # The UUID values for the Dataset and Node in the following TEST_DEPLOYMENTs
 # match those in the versioned JSON configuration files used by tests in this
 # module.  If these values are changed, you will also need to regenerate the
 # test JSON files using the scripts provided in the
 # flocker/control/test/configurations/ directory, using the correct commit
 # checkout to generate JSON appropriate to each config version.
->>>>>>> b4d91e6e
 DATASET = Dataset(dataset_id=u'4e7e3241-0ec3-4df6-9e7c-3f7e75e08855',
                   metadata={u"name": u"myapp"})
 NODE_UUID = UUID(u'ab294ce4-a6c3-40cb-a0a2-484a1f09521c')
@@ -68,14 +59,9 @@
                         volume=AttachedVolume(
                             manifestation=MANIFESTATION,
                             mountpoint=FilePath(b"/xxx/yyy"))
-<<<<<<< HEAD
                     )
                 },
                 manifestations={DATASET.dataset_id: MANIFESTATION})],
-=======
-                    )],
-                manifestations={DATASET.dataset_id: MANIFESTATION})]
->>>>>>> b4d91e6e
 )
 TEST_DEPLOYMENT_2 = TEST_DEPLOYMENT_1.set(
     'persistent_state', PersistentState(
@@ -835,12 +821,7 @@
                 "Golden test file %s can not be generated from HEAD. Please "
                 "review the python files in that directory to re-generate "
                 "that file if you have intentionally changed the backing test "
-<<<<<<< HEAD
-                "data. You might need to rev the model if you are "
-                "intentionally changing the model."
-=======
                 "data. You might need to update the model version and write "
                 "an upgrade test if you are intentionally changing the "
                 "model." % (path.path,)
->>>>>>> b4d91e6e
             )