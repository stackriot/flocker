# Copyright Hybrid Logic Ltd.  See LICENSE file for details.

"""
Tests for ``flocker.control._protocol``.
"""

from uuid import uuid4
from json import loads

from zope.interface import implementer
from zope.interface.verify import verifyObject

from characteristic import attributes, Attribute

from eliot import ActionType, start_action, MemoryLogger, Logger
from eliot.testing import validate_logging, assertHasAction, LoggedAction

from twisted.internet.error import ConnectionDone
from twisted.test.iosim import connectedServerAndClient
from twisted.trial.unittest import SynchronousTestCase
from twisted.test.proto_helpers import StringTransport, MemoryReactor
from twisted.protocols.amp import (
<<<<<<< HEAD
    MAX_VALUE_LENGTH, IArgumentType, Command, String, ListOf, Integer,
=======
>>>>>>> ad20a738
    UnknownRemoteError, RemoteAmpError, CommandLocator, AMP, parseString,
)
from twisted.python.failure import Failure
from twisted.internet.error import ConnectionLost
from twisted.internet.endpoints import TCP4ServerEndpoint
from twisted.internet.defer import succeed, fail
from twisted.python.filepath import FilePath
from twisted.application.internet import StreamServerEndpointService
from twisted.internet.ssl import ClientContextFactory
from twisted.internet.task import Clock

from .._protocol import (
    PING_INTERVAL, Big, SerializableArgument,
    VersionCommand, ClusterStatusCommand, NodeStateCommand, IConvergenceAgent,
    NoOp, AgentAMP, ControlAMPService, ControlAMP, _AgentLocator,
    ControlServiceLocator, LOG_SEND_CLUSTER_STATE, LOG_SEND_TO_AGENT,
    CachingEncoder, _caching_encoder
)
from .._model import ChangeSource
from .._clusterstate import ClusterStateService
from .. import (
    Deployment, Application, DockerImage, Node, NodeState, Manifestation,
    Dataset, DeploymentState, NonManifestDatasets,
)
from .._persistence import ConfigurationPersistenceService, wire_encode
from .clusterstatetools import advance_some, advance_rest


class LoopbackAMPClient(object):
    """
    Allow sending commands, in-memory, to an AMP command locator.
    """
    def __init__(self, command_locator):
        """
        :param command_locator: A ``CommandLocator`` instance that
            will handle commands sent using ``callRemote``.
        """
        self._locator = command_locator

    def callRemote(self, command, **kwargs):
        """
        Call the corresponding responder on the configured locator.

        @param commandType: a subclass of L{AMP_MODULE.Command}.

        @param kwargs: Keyword arguments taken by the command, a C{dict}.

        @return: A C{Deferred} that fires with the result of the responder.
        """
        # Get a Box for the supplied arguments. E.g.
        # command = ClusterStatusUpdate
        # kwargs = {"configuration": Deployment(nodes={Node(...)})}
        # The Box contains the Deployment object converted to nested dict. E.g.
        # Box({"configuration": {"$__class__$": "Deployment", ...}})
        argument_box = command.makeArguments(kwargs, self._locator)

        # Serialize the arguments to prove that we can.  For example, if an
        # argument would serialize to more than 64kB then we can't actually
        # serialize it so we want a test attempting this to fail.
        # Wire format will contain bytes. E.g.
        # b"\x12\x32configuration..."
        wire_format = argument_box.serialize()

        # Now decode the bytes back to a Box
        [decoded_argument_box] = parseString(wire_format)

        # And supply that to the responder which internally reverses
        # makeArguments -> back to kwargs
        responder = self._locator.locateResponder(command.commandName)
        d = responder(decoded_argument_box)

        def serialize_response(response_box):
            # As above, prove we can serialize the response.
            wire_format = response_box.serialize()
            [decoded_response_box] = parseString(wire_format)
            return decoded_response_box

        d.addCallback(serialize_response)
        d.addCallback(command.parseResponse, self._locator)

        def massage_error(error):
            if error.check(RemoteAmpError):
                rje = error.value
                errorType = command.reverseErrors.get(
                    rje.errorCode, UnknownRemoteError)
                return Failure(errorType(rje.description))

            # In this case the actual AMP implementation closes the connection.
            # Weakly simulate that here by failing how things fail if the
            # connection closes and commands are outstanding.  This is sort of
            # terrible behavior but oh well.  https://tm.tl/7055
            return Failure(ConnectionLost(str(error)))

        d.addErrback(massage_error)
        return d


APP1 = Application(
    name=u'myapp',
    image=DockerImage.from_string(u'postgresql'))
APP2 = Application(
    name=u'myapp2',
    image=DockerImage.from_string(u'mysql'),
    running=False)
TEST_DEPLOYMENT = Deployment(nodes=frozenset([
    Node(hostname=u'node1.example.com',
         applications=frozenset([APP1, APP2]))]))
MANIFESTATION = Manifestation(dataset=Dataset(dataset_id=unicode(uuid4())),
                              primary=True)

# A very simple piece of node state that makes for nice-looking, easily-read
# test failures.  It arbitrarily supplies only ports because integers have a
# very simple representation.
SIMPLE_NODE_STATE = NodeState(
    hostname=u"192.0.2.17", uuid=uuid4(), applications=[], used_ports=[1],
)

NODE_STATE = NodeState(hostname=u'node1.example.com',
                       applications=[APP1, APP2],
                       used_ports=[1, 2],
                       devices={}, paths={},
                       manifestations={MANIFESTATION.dataset_id:
                                       MANIFESTATION})

dataset = Dataset(dataset_id=unicode(uuid4()))
NONMANIFEST = NonManifestDatasets(
    datasets={dataset.dataset_id: dataset}
)
del dataset


class BigArgumentTests(SynchronousTestCase):
    """
    Tests for ``Big``.
    """
    class CommandWithBigArgument(Command):
        arguments = [
            ("big", Big(String())),
        ]

    class CommandWithTwoBigArgument(Command):
        arguments = [
            ("big", Big(String())),
            ("large", Big(String())),
        ]

    class CommandWithBigAndRegularArgument(Command):
        arguments = [
            ("big", Big(String())),
            ("regular", String()),
        ]

    class CommandWithBigListArgument(Command):
        arguments = [
            ("big", Big(ListOf(Integer()))),
        ]

    def test_interface(self):
        """
        ``Big`` instances provide ``IArgumentType``.
        """
        big = dict(self.CommandWithBigArgument.arguments)["big"]
        self.assertTrue(verifyObject(IArgumentType, big))

    def assert_roundtrips(self, command, **kwargs):
        """
        ``kwargs`` supplied to ``command`` can be serialized and unserialized.
        """
        amp_protocol = None
        argument_box = command.makeArguments(kwargs, amp_protocol)
        [roundtripped] = parseString(argument_box.serialize())
        parsed_objects = command.parseArguments(roundtripped, amp_protocol)
        self.assertEqual(kwargs, parsed_objects)

    def test_roundtrip_non_string(self):
        """
        When ``Big`` wraps a non-string argument, it can serialize and
        unserialize it.
        """
        some_list = range(10)
        self.assert_roundtrips(self.CommandWithBigListArgument, big=some_list)

    def test_roundtrip_small(self):
        """
        ``Big`` can serialize and unserialize argmuments which are smaller then
        MAX_VALUE_LENGTH.
        """
        small_bytes = b"hello world"
        self.assert_roundtrips(self.CommandWithBigArgument, big=small_bytes)

    def test_roundtrip_medium(self):
        """
        ``Big`` can serialize and unserialize argmuments which are larger than
        MAX_VALUE_LENGTH.
        """
        medium_bytes = b"x" * (MAX_VALUE_LENGTH + 1)
        self.assert_roundtrips(self.CommandWithBigArgument, big=medium_bytes)

    def test_roundtrip_large(self):
        """
        ``Big`` can serialize and unserialize argmuments which are larger than
        MAX_VALUE_LENGTH.
        """
        big_bytes = u"\n".join(
            u"{value}".format(value=value)
            for value
            in range(MAX_VALUE_LENGTH)
        ).encode("ascii")

        self.assert_roundtrips(self.CommandWithBigArgument, big=big_bytes)

    def test_two_big_arguments(self):
        """
        AMP can serialize and unserialize a ``Command`` with multiple ``Big``
        arguments.
        """
        self.assert_roundtrips(
            self.CommandWithTwoBigArgument,
            big=b"hello world",
            large=b"goodbye world",
        )

    def test_big_and_regular_arguments(self):
        """
        AMP can serialize and unserialize a ``Command`` with a combination of
        ``Big`` and regular arguments.
        """
        self.assert_roundtrips(
            self.CommandWithBigAndRegularArgument,
            big=b"hello world",
            regular=b"goodbye world",
        )


class SerializationTests(SynchronousTestCase):
    """
    Tests for argument serialization.
    """
    def test_nodestate(self):
        """
        ``SerializableArgument`` can round-trip a ``NodeState`` instance.
        """
        argument = SerializableArgument(NodeState)
        as_bytes = argument.toString(NODE_STATE)
        deserialized = argument.fromString(as_bytes)
        self.assertEqual([bytes, NODE_STATE],
                         [type(as_bytes), deserialized])

    def test_deployment(self):
        """
        ``SerializableArgument`` can round-trip a ``Deployment`` instance.
        """
        argument = SerializableArgument(Deployment)
        as_bytes = argument.toString(TEST_DEPLOYMENT)
        deserialized = argument.fromString(as_bytes)
        self.assertEqual([bytes, TEST_DEPLOYMENT],
                         [type(as_bytes), deserialized])

    def test_nonmanifestdatasets(self):
        """
        ``SerializableArgument`` can round-trip a ``NonManifestDatasets``
        instance.
        """
        argument = SerializableArgument(NonManifestDatasets)
        as_bytes = argument.toString(NONMANIFEST)
        deserialized = argument.fromString(as_bytes)
        self.assertEqual(
            [bytes, NONMANIFEST],
            [type(as_bytes), deserialized],
        )

    def test_multiple_type_serialization(self):
        """
        ``SerializableArgument`` can be given multiple types to allow instances
        of any of those types to be serialized and deserialized.
        """
        argument = SerializableArgument(NodeState, Deployment)
        objects = [TEST_DEPLOYMENT, NODE_STATE]
        serialized = list(
            argument.toString(o)
            for o in objects
        )
        unserialized = list(
            argument.fromString(s)
            for s in serialized
        )
        self.assertEqual(objects, unserialized)

    def test_wrong_type_serialization(self):
        """
        ``SerializableArgument`` throws a ``TypeError`` if one attempts to
        serialize an object of the wrong type.
        """
        argument = SerializableArgument(Deployment)
        self.assertRaises(TypeError, argument.toString, NODE_STATE)

    def test_wrong_type_deserialization(self):
        """
        ``SerializableArgument`` throws a ``TypeError`` if one attempts to
        deserialize an object of the wrong type.
        """
        argument = SerializableArgument(Deployment)
        as_bytes = argument.toString(TEST_DEPLOYMENT)
        self.assertRaises(
            TypeError, SerializableArgument(NodeState).fromString, as_bytes)

    def test_caches(self):
        """
        Encoding results are cached when in the context of the caching
        encoder's ``cache()`` call.
        """
        argument = SerializableArgument(Deployment)
        with _caching_encoder.cache():
            self.assertIs(argument.toString(TEST_DEPLOYMENT),
                          argument.toString(TEST_DEPLOYMENT))


def build_control_amp_service(test, reactor=None):
    """
    Create a new ``ControlAMPService``.

    :param TestCase test: The test this service is for.

    :return ControlAMPService: Not started.
    """
    if reactor is None:
        reactor = Clock()
    cluster_state = ClusterStateService(reactor)
    cluster_state.startService()
    test.addCleanup(cluster_state.stopService)
    persistence_service = ConfigurationPersistenceService(
        reactor, FilePath(test.mktemp()))
    persistence_service.startService()
    test.addCleanup(persistence_service.stopService)
    return ControlAMPService(reactor, cluster_state, persistence_service,
                             TCP4ServerEndpoint(MemoryReactor(), 1234),
                             # Easiest TLS context factory to create:
                             ClientContextFactory())


class ControlTestCase(SynchronousTestCase):
    """
    Base TestCase for control tests that supplies a utility
    method to patch the callRemote method of the AMP protocol instance,
    discarding Eliot contexts whose context level may be unknown.
    """

    def patch_call_remote(self, capture_list, protocol):
        """
        Patch the callRemote method for this test case's protocol.

        :param capture_list: A `list` to which results will be added.

        :param protocol: Either `None` to default to self.protocol, or
            a ``ControlAMP`` instance.
        """

        def capture_call_remote(capture, *args, **kwargs):
            # Ditch the eliot context whose context level is difficult to
            # predict.
            kwargs.pop('eliot_context')
            capture.append((args, kwargs))
            return succeed(None)

        # Patching is bad.
        # https://clusterhq.atlassian.net/browse/FLOC-1603
        self.patch(
            protocol,
            "callRemote",
            lambda *args, **kwargs: capture_call_remote(
                capture_list, *args, **kwargs)
        )


class ControlAMPTests(ControlTestCase):
    """
    Tests for ``ControlAMP`` and ``ControlServiceLocator``.
    """
    def setUp(self):
        self.reactor = Clock()
        self.control_amp_service = build_control_amp_service(
            self, self.reactor,
        )
        self.protocol = ControlAMP(self.reactor, self.control_amp_service)
        self.client = LoopbackAMPClient(self.protocol.locator)

    def test_connection_made(self):
        """
        When a connection is made the ``ControlAMP`` is added to the services
        set of connections.
        """
        marker = object()
        self.control_amp_service.connections.add(marker)
        current = self.control_amp_service.connections.copy()
        self.protocol.makeConnection(StringTransport())
        self.assertEqual((current, self.control_amp_service.connections),
                         ({marker}, {marker, self.protocol}))

    def test_connection_made_send_cluster_status(self):
        """
        When a connection is made the cluster status is sent to the new client.
        """
        sent = []
        self.patch_call_remote(sent, self.protocol)
        self.control_amp_service.configuration_service.save(TEST_DEPLOYMENT)
        self.control_amp_service.cluster_state.apply_changes([NODE_STATE])

        self.protocol.makeConnection(StringTransport())
        cluster_state = self.control_amp_service.cluster_state.as_deployment()
        self.assertEqual(
            sent[0],
            (((ClusterStatusCommand,),
              dict(configuration=TEST_DEPLOYMENT,
                   state=cluster_state))))

    def test_connection_lost(self):
        """
        When a connection is lost the ``ControlAMP`` is removed from the
        service's set of connections.
        """
        marker = object()
        self.control_amp_service.connections.add(marker)
        # Patching is bad.
        # https://clusterhq.atlassian.net/browse/FLOC-1603
        self.patch(self.protocol, "callRemote",
                   lambda *args, **kwargs: succeed(None))
        self.protocol.makeConnection(StringTransport())
        self.protocol.connectionLost(Failure(ConnectionLost()))
        self.assertEqual(self.control_amp_service.connections, {marker})

    def test_version(self):
        """
        ``VersionCommand`` to the control service returns the current internal
        protocol version.
        """
        self.assertEqual(
            self.successResultOf(self.client.callRemote(VersionCommand)),
            {"major": 1})

    def test_nodestate_updates_node_state(self):
        """
        ``NodeStateCommand`` updates the node state.
        """
        changes = (NODE_STATE, NONMANIFEST)
        self.successResultOf(
            self.client.callRemote(NodeStateCommand,
                                   state_changes=changes,
                                   eliot_context=TEST_ACTION))
        self.assertEqual(
            DeploymentState(
                nodes={NODE_STATE},
                nonmanifest_datasets=NONMANIFEST.datasets,
            ),
            self.control_amp_service.cluster_state.as_deployment(),
        )

    def test_activity_refreshes_node_state(self):
        """
        Any time commands are dispatched by ``ControlAMP`` its activity
        timestamp is refreshed to prevent previously applied state from
        expiring.
        """
        cluster_state = self.control_amp_service.cluster_state

        # Deliver some initial state (T1) which can be expected to be
        # preserved.
        self.successResultOf(
            self.client.callRemote(
                NodeStateCommand,
                state_changes=(SIMPLE_NODE_STATE,),
                eliot_context=TEST_ACTION,
            )
        )
        # Let a little time pass (T2) and then cause some activity.
        advance_some(self.reactor)
        self.client.callRemote(NoOp)

        # Let enough time pass (T3) to reach EXPIRATION_TIME from T1
        advance_rest(self.reactor)
        before_wipe_state = cluster_state.as_deployment()

        # Let enough time pass (T4) to reach EXPIRATION_TIME from T2
        advance_some(self.reactor)
        after_wipe_state = cluster_state.as_deployment()

        # The state from T1 should not have been wiped at T3 but it should have
        # been wiped at T4.
        self.assertEqual(
            (before_wipe_state, after_wipe_state),
            (DeploymentState(nodes={SIMPLE_NODE_STATE}), DeploymentState()),
        )

    def test_nodestate_notifies_all_connected(self):
        """
        ``NodeStateCommand`` results in all connected ``ControlAMP``
        connections getting the updated cluster state along with the
        desired configuration.
        """
        self.control_amp_service.configuration_service.save(TEST_DEPLOYMENT)
        self.protocol.makeConnection(StringTransport())
        another_protocol = ControlAMP(self.reactor, self.control_amp_service)
        another_protocol.makeConnection(StringTransport())
        sent1 = []
        sent2 = []

        self.patch_call_remote(sent1, self.protocol)
        self.patch_call_remote(sent2, protocol=another_protocol)

        self.successResultOf(
            self.client.callRemote(NodeStateCommand,
                                   state_changes=(NODE_STATE,),
                                   eliot_context=TEST_ACTION))
        cluster_state = self.control_amp_service.cluster_state.as_deployment()
        self.assertListEqual(
            [sent1[-1], sent2[-1]],
            [(((ClusterStatusCommand,),
              dict(configuration=TEST_DEPLOYMENT,
                   state=cluster_state)))] * 2)


class ControlAMPServiceTests(ControlTestCase):
    """
    Unit tests for ``ControlAMPService``.
    """
    def test_start_service(self):
        """
        Starting the service listens with a factory that creates
        ``ControlAMP`` instances pointing at the service.
        """
        service = build_control_amp_service(self)
        initial = service.endpoint_service.running
        service.startService()
        control_factory = service.endpoint_service.factory.wrappedFactory
        protocol = control_factory.buildProtocol(None)
        self.assertEqual(
            (initial, service.endpoint_service.running,
             service.endpoint_service.__class__,
             protocol.__class__, protocol.control_amp_service),
            (False, True, StreamServerEndpointService, ControlAMP, service))

    def test_stop_service_endpoint(self):
        """
        Stopping the service stops listening on the endpoint.
        """
        service = build_control_amp_service(self)
        service.startService()
        service.stopService()
        self.assertEqual(service.endpoint_service.running, False)

    def test_stop_service_connections(self):
        """
        Stopping the service closes all connections.
        """
        service = build_control_amp_service(self)
        service.startService()
        connections = [ControlAMP(Clock(), service) for i in range(3)]
        initial_disconnecting = []
        for c in connections:
            c.makeConnection(StringTransport())
            initial_disconnecting.append(c.transport.disconnecting)
        service.stopService()
        self.assertEqual(
            (initial_disconnecting,
             [c.transport.disconnecting for c in connections]),
            ([False] * 3, [True] * 3))

    def assertArgsEqual(self, expected, actual):
        """
        Utility method to assert that two sets of arguments are equal.
        This method takes two tuples that are unpacked in to a list (args)
        and a dictionary (kwargs) and performs separate comparisons of these
        between the supplied expected and actual parameters.

        :param expected: A `tuple` of the expected args and kwargs.
        :param actual: A `tuple` of the actual args and kwargs.
        """
        expected_args, expected_kwargs = expected
        actual_args, actual_kwargs = actual

        self.assertEqual(expected_args, actual_args)
        self.assertDictEqual(expected_kwargs, actual_kwargs)

    def test_configuration_change(self):
        """
        A configuration change results in connected protocols being notified
        of new cluster status.
        """
        service = build_control_amp_service(self)
        service.startService()
        protocol = ControlAMP(Clock(), service)
        protocol.makeConnection(StringTransport())
        sent = []
        self.patch_call_remote(sent, protocol=protocol)

        service.configuration_service.save(TEST_DEPLOYMENT)
        # Should only be one callRemote call.
        (sent,) = sent
        self.assertArgsEqual(
            sent,
            (
                (ClusterStatusCommand,),
                dict(
                    configuration=TEST_DEPLOYMENT,
                    state=DeploymentState(),
                )
            )
        )


@implementer(IConvergenceAgent)
@attributes([Attribute("is_connected", default_value=False),
             Attribute("is_disconnected", default_value=False),
             Attribute("desired", default_value=None),
             Attribute("actual", default_value=None),
             Attribute("client", default_value=None)])
class FakeAgent(object):
    """
    Fake agent for testing.
    """
    logger = Logger()

    def connected(self, client):
        self.is_connected = True
        self.client = client

    def disconnected(self):
        self.is_disconnected = True
        self.client = None

    def cluster_updated(self, configuration, cluster_state):
        self.desired = configuration
        self.actual = cluster_state


TEST_ACTION = start_action(MemoryLogger(), 'test:action')


class AgentClientTests(SynchronousTestCase):
    """
    Tests for ``AgentAMP``.
    """
    def setUp(self):
        self.agent = FakeAgent()
        self.client = AgentAMP(Clock(), self.agent)
        # The server needs to send commands to the client, so it acts as
        # an AMP client in that regard. Due to https://tm.tl/7761 we need
        # to access the passed in locator directly.
        self.server = LoopbackAMPClient(self.client.locator)

    def test_initially_not_connected(self):
        """
        The agent does not get told a connection was made or lost before it's
        actually happened.
        """
        self.assertEqual(self.agent, FakeAgent(is_connected=False,
                                               is_disconnected=False))

    def test_connection_made(self):
        """
        Connection made events are passed on to the agent.
        """
        self.client.makeConnection(StringTransport())
        self.assertEqual(self.agent, FakeAgent(is_connected=True,
                                               client=self.client))

    def test_connection_lost(self):
        """
        Connection lost events are passed on to the agent.
        """
        self.client.makeConnection(StringTransport())
        self.client.connectionLost(Failure(ConnectionLost()))
        self.assertEqual(self.agent, FakeAgent(is_connected=True,
                                               is_disconnected=True))

    def test_cluster_updated(self):
        """
        ``ClusterStatusCommand`` sent to the ``AgentClient`` result in agent
        having cluster state updated.
        """
        self.client.makeConnection(StringTransport())
        actual = DeploymentState(nodes=[])
        d = self.server.callRemote(
            ClusterStatusCommand,
            configuration=TEST_DEPLOYMENT,
            state=actual,
            eliot_context=TEST_ACTION
        )

        self.successResultOf(d)
        self.assertEqual(self.agent, FakeAgent(is_connected=True,
                                               client=self.client,
                                               desired=TEST_DEPLOYMENT,
                                               actual=actual))


def iconvergence_agent_tests_factory(fixture):
    """
    Create tests that verify basic ``IConvergenceAgent`` compliance.

    :param fixture: Callable that takes ``SynchronousTestCase`` instance
        and returns a ``IConvergenceAgent`` provider.

    :return: ``SynchronousTestCase`` subclass.
    """
    class IConvergenceAgentTests(SynchronousTestCase):
        """
        Tests for ``IConvergenceAgent``.
        """
        def test_connected(self):
            """
            ``IConvergenceAgent.connected()`` takes an AMP instance.
            """
            agent = fixture(self)
            agent.connected(AMP())

        def test_disconnected(self):
            """
            ``IConvergenceAgent.disconnected()`` can be called after
            ``IConvergenceAgent.connected()``.
            """
            agent = fixture(self)
            agent.connected(AMP())
            agent.disconnected()

        def test_reconnected(self):
            """
            ``IConvergenceAgent.connected()`` can be called after
            ``IConvergenceAgent.disconnected()``.
            """
            agent = fixture(self)
            agent.connected(AMP())
            agent.disconnected()
            agent.connected(AMP())

        def test_cluster_updated(self):
            """
            ``IConvergenceAgent.cluster_updated()`` takes two ``Deployment``
            instances.
            """
            agent = fixture(self)
            agent.connected(AMP())
            agent.cluster_updated(
                Deployment(nodes=frozenset()), Deployment(nodes=frozenset()))

        def test_interface(self):
            """
            The object provides ``IConvergenceAgent``.
            """
            agent = fixture(self)
            self.assertTrue(verifyObject(IConvergenceAgent, agent))

    return IConvergenceAgentTests


class FakeAgentInterfaceTests(iconvergence_agent_tests_factory(
        lambda test: FakeAgent())):
    """
    ``IConvergenceAgent`` tests for ``FakeAgent``.
    """

SEND_REQUEST = ActionType(
    u'test:send_request',
    [],
    [],
    u'client makes request to server.'
)

HANDLE_REQUEST = ActionType(
    u'test:handle_request',
    [],
    [],
    u'server receives request from client.'
)


class ClusterStatusCommandTests(SynchronousTestCase):
    """
    Tests for ``ClusterStatusCommand``.
    """
    def test_command_arguments(self):
        """
        ClusterStatusCommand requires the following arguments.
        """
        self.assertItemsEqual(
            ['configuration', 'state', 'eliot_context'],
            (v[0] for v in ClusterStatusCommand.arguments))


class AgentLocatorTests(SynchronousTestCase):
    """
    Tests for ``_AgentLocator``.
    """
    @validate_logging(None)
    def test_logger(self, logger):
        """
        ``_AgentLocator.logger`` is a property that returns the ``logger``
        attribute of the ``Agent`` supplied to its initialiser.
        """
        fake_agent = FakeAgent()
        self.patch(fake_agent, 'logger', logger)
        locator = _AgentLocator(agent=fake_agent)
        self.assertIs(logger, locator.logger)


class ControlServiceLocatorTests(SynchronousTestCase):
    """
    Tests for ``ControlServiceLocator``.
    """
    @validate_logging(None)
    def test_logger(self, logger):
        """
        ``ControlServiceLocator.logger`` is a property that returns the
        ``logger`` attribute of the ``ControlAMPService`` supplied to its
        initialiser.
        """
        fake_control_amp_service = build_control_amp_service(self)
        self.patch(fake_control_amp_service, 'logger', logger)
        locator = ControlServiceLocator(
            reactor=Clock(),
            control_amp_service=fake_control_amp_service
        )
        self.assertIs(logger, locator.logger)


class SendStateToConnectionsTests(SynchronousTestCase):
    """
    Tests for ``ControlAMPService._send_state_to_connections``.
    """
    @validate_logging(None)
    def test_logging(self, logger):
        """
        ``_send_state_to_connections`` logs a single LOG_SEND_CLUSTER_STATE
        action and a LOG_SEND_TO_AGENT action for the remote calls to each of
        its connections.
        """
        control_amp_service = build_control_amp_service(self)
        self.patch(control_amp_service, 'logger', logger)

        connection_protocol = ControlAMP(Clock(), control_amp_service)
        # Patching is bad.
        # https://clusterhq.atlassian.net/browse/FLOC-1603
        connection_protocol.callRemote = lambda *args, **kwargs: succeed({})

        control_amp_service._send_state_to_connections(
            connections=[connection_protocol])

        assertHasAction(
            self,
            logger,
            LOG_SEND_CLUSTER_STATE,
            succeeded=True,
            startFields={
                "configuration": (
                    control_amp_service.configuration_service.get()
                ),
                "state": control_amp_service.cluster_state.as_deployment()
            }
        )

        assertHasAction(
            self,
            logger,
            LOG_SEND_TO_AGENT,
            succeeded=True,
            startFields={
                "agent": connection_protocol,
            }
        )

    @validate_logging(None)
    def test_error_sending(self, logger):
        """
        An error sending to one agent does not prevent others from being
        notified.
        """
        control_amp_service = build_control_amp_service(self)
        self.patch(control_amp_service, 'logger', logger)

        connected_protocol = ControlAMP(Clock(), control_amp_service)
        # Patching is bad.
        # https://clusterhq.atlassian.net/browse/FLOC-1603
        connected_protocol.callRemote = lambda *args, **kwargs: succeed({})

        error = ConnectionLost()
        disconnected_protocol = ControlAMP(Clock(), control_amp_service)
        results = [succeed({}), fail(error)]
        # Patching is bad.
        # https://clusterhq.atlassian.net/browse/FLOC-1603
        disconnected_protocol.callRemote = (
            lambda *args, **kwargs: results.pop(0))

        control_amp_service.connected(disconnected_protocol)
        control_amp_service.connected(connected_protocol)
        control_amp_service.node_changed(
            ChangeSource(),
            (NodeState(hostname=u"1.2.3.4"),)
        )

        actions = LoggedAction.ofType(logger.messages, LOG_SEND_TO_AGENT)
        self.assertEqual(
            [action.end_message["exception"] for action in actions
             if not action.succeeded],
            [u"twisted.internet.error.ConnectionLost"])


class _NoOpCounter(CommandLocator):
    noops = 0

    @NoOp.responder
    def noop(self):
        self.noops += 1
        return {}


class PingTestsMixin(object):
    """
    Mixin for ``TestCase`` defining tests for an ``AMP`` protocol that
    periodically sends no-op ping messages.
    """
    def test_periodic_noops(self):
        """
        When connected, the protocol sends ``NoOp`` commands at a fixed
        interval.
        """
        expected_pings = 3
        reactor = Clock()
        locator = _NoOpCounter()
        peer = AMP(locator=locator)
        protocol = self.build_protocol(reactor)
        pump = connectedServerAndClient(lambda: protocol, lambda: peer)[2]
        for i in range(expected_pings):
            reactor.advance(PING_INTERVAL.total_seconds())
            pump.flush()
        self.assertEqual(locator.noops, expected_pings)

    def test_stop_pinging_on_connection_lost(self):
        """
        When the protocol loses its connection, it stops trying to send
        ``NoOp`` commands.
        """
        reactor = Clock()
        protocol = self.build_protocol(reactor)
        transport = StringTransport()
        protocol.makeConnection(transport)
        transport.clear()
        protocol.connectionLost(Failure(ConnectionDone("test, simulated")))
        reactor.advance(PING_INTERVAL.total_seconds())
        self.assertEqual(b"", transport.value())


class ControlAMPPingTests(SynchronousTestCase, PingTestsMixin):
    """
    Tests for pinging done by ``ControlAMP``.
    """
    def build_protocol(self, reactor):
        control_amp_service = build_control_amp_service(
            self, reactor,
        )
        return ControlAMP(reactor, control_amp_service)


class AgentAMPPingTests(SynchronousTestCase, PingTestsMixin):
    """
    Tests for pinging done by ``AgentAMP``.
    """
    def build_protocol(self, reactor):
        return AgentAMP(reactor, FakeAgent())


class CachingEncoderTests(SynchronousTestCase):
    """
    Tests for ``CachingEncoder``.
    """
    def test_encodes(self):
        """
        ``CachingEncoder.encode`` returns result of ``wire_encode`` for given
        object.
        """
        cache = CachingEncoder()
        self.assertEqual(
            [loads(cache.encode(TEST_DEPLOYMENT)),
             loads(cache.encode(NODE_STATE))],
            [loads(wire_encode(TEST_DEPLOYMENT)),
             loads(wire_encode(NODE_STATE))])

    def test_no_caching(self):
        """
        ``CachingEncoder.encode`` does not cache results by default.
        """
        cache = CachingEncoder()
        result1 = cache.encode(TEST_DEPLOYMENT)
        result2 = cache.encode(NODE_STATE)

        self.assertEqual(
            [cache.encode(TEST_DEPLOYMENT) is not result1,
             cache.encode(NODE_STATE) is not result2],
            [True, True])

    def test_caches(self):
        """
        ``CachingEncoder.encode`` caches the result of ``wire_encode`` for a
        particular object if used in context of ``cache()``.
        """
        cache = CachingEncoder()
        with cache.cache():
            # Warm up cache:
            result1 = cache.encode(TEST_DEPLOYMENT)
            result2 = cache.encode(NODE_STATE)

            self.assertEqual(
                [loads(result1) == loads(wire_encode(TEST_DEPLOYMENT)),
                 loads(result2) == loads(wire_encode(NODE_STATE)),
                 cache.encode(TEST_DEPLOYMENT) is result1,
                 cache.encode(NODE_STATE) is result2],
                [True, True, True, True])

    def test_after_caching(self):
        """
        Once ``cache`` context is exited the caching no longer applies.
        """
        cache = CachingEncoder()
        with cache.cache():
            result1 = cache.encode(TEST_DEPLOYMENT)
            result2 = cache.encode(NODE_STATE)
        self.assertEqual(
            [cache.encode(TEST_DEPLOYMENT) is not result1,
             cache.encode(NODE_STATE) is not result2],
            [True, True])<|MERGE_RESOLUTION|>--- conflicted
+++ resolved
@@ -20,10 +20,7 @@
 from twisted.trial.unittest import SynchronousTestCase
 from twisted.test.proto_helpers import StringTransport, MemoryReactor
 from twisted.protocols.amp import (
-<<<<<<< HEAD
     MAX_VALUE_LENGTH, IArgumentType, Command, String, ListOf, Integer,
-=======
->>>>>>> ad20a738
     UnknownRemoteError, RemoteAmpError, CommandLocator, AMP, parseString,
 )
 from twisted.python.failure import Failure
