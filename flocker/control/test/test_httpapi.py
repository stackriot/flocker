# Copyright Hybrid Logic Ltd.  See LICENSE file for details.
"""
Tests for ``flocker.control.httpapi``.
"""

from io import BytesIO
from uuid import uuid4

from pyrsistent import pmap

from zope.interface.verify import verifyObject

from twisted.internet import reactor
from twisted.internet.defer import gatherResults
from twisted.internet.endpoints import TCP4ServerEndpoint
from twisted.trial.unittest import SynchronousTestCase
from twisted.test.proto_helpers import MemoryReactor
from twisted.web.http import CREATED, OK, CONFLICT, BAD_REQUEST
from twisted.web.http_headers import Headers
from twisted.web.server import Site
from twisted.web.client import FileBodyProducer, readBody
from twisted.application.service import IService
from twisted.python.filepath import FilePath

from ...restapi.testtools import (
    buildIntegrationTests, dumps, loads, goodResult, badResult)

from .. import Dataset, Manifestation, Node, Deployment
from ..httpapi import DatasetAPIUserV1, create_api_service
from .._persistence import ConfigurationPersistenceService
from .._clusterstate import ClusterStateService
from ... import __version__


class APITestsMixin(object):
    """
    Helpers for writing integration tests for the Dataset Manager API.
    """
    def initialize(self):
        """
        Create initial objects for the ``DatasetAPIUserV1``.
        """
        self.persistence_service = ConfigurationPersistenceService(
            reactor, FilePath(self.mktemp()))
        self.persistence_service.startService()
        self.cluster_state_service = ClusterStateService()
        self.cluster_state_service.startService()
        self.addCleanup(self.cluster_state_service.stopService)
        self.addCleanup(self.persistence_service.stopService)

    def assertResponseCode(self, method, path, request_body, expected_code):
        """
        Issue an HTTP request and make an assertion about the response code.

        :param bytes method: The HTTP method to use in the request.
        :param bytes path: The resource path to use in the request.
        :param dict request_body: A JSON-encodable object to encode (as JSON)
            into the request body.  Or ``None`` for no request body.
        :param int expected_code: The status code expected in the response.

        :return: A ``Deferred`` that will fire when the response has been
            received.  It will fire with a failure if the status code is
            not what was expected.  Otherwise it will fire with an
            ``IResponse`` provider representing the response.
        """
        if request_body is None:
            headers = None
            body_producer = None
        else:
            headers = Headers({b"content-type": [b"application/json"]})
            body_producer = FileBodyProducer(BytesIO(dumps(request_body)))

        requesting = self.agent.request(
            method, path, headers, body_producer
        )

        def check_code(response):
            self.assertEqual(expected_code, response.code)
            return response
        requesting.addCallback(check_code)
        return requesting

    def assertResult(self, method, path, request_body,
                     expected_code, expected_result):
        """
        Assert a particular JSON response for the given API request.

        :param bytes method: HTTP method to request.
        :param bytes path: HTTP path.
        :param unicode expected_code: The code expected in the response.
            response.
        :param unicode expected_result: The body expected in the response.
            response.

        :return Deferred: Fires when test is done.
        """
        if expected_code // 100 in (4, 5):
            result_wrapper = badResult
        else:
            result_wrapper = goodResult

        requesting = self.assertResponseCode(
            method, path, request_body, expected_code)
        requesting.addCallback(readBody)
        requesting.addCallback(lambda body: self.assertEqual(
            result_wrapper(expected_result), loads(body)))
        return requesting


class VersionTestsMixin(APITestsMixin):
    """
    Tests for the service version description endpoint at ``/version``.
    """
    def test_version(self):
        """
        The ``/version`` command returns JSON-encoded ``__version__``.
        """
        return self.assertResult(
            b"GET", b"/version", None, OK, {u'flocker': __version__}
        )


def _build_app(test):
    test.initialize()
<<<<<<< HEAD
    return DatasetAPIUserV1(test.persistence_service,
                            test.cluster_state_service).app
RealTestsAPI, MemoryTestsAPI = buildIntegrationTests(
    APITestsMixin, "API", _build_app)
=======
    return DatasetAPIUserV1(test.persistence_service).app

RealTestsVersion, MemoryTestsVersion = buildIntegrationTests(
    VersionTestsMixin, "Version", _build_app)


class CreateDatasetTestsMixin(APITestsMixin):
    """
    Tests for the dataset creation endpoint at ``/datasets``.
    """
    # These addresses taken from RFC 5737 (TEST-NET-1)
    NODE_A = u"192.0.2.1"
    NODE_B = u"192.0.2.2"

    def test_wrong_schema(self):
        """
        If a ``POST`` request made to the endpoint includes a body which
        doesn't match the ``definitions/datasets`` schema, the response is an
        error indication a validation failure.
        """
        return self.assertResult(
            b"POST", b"/datasets",
            {u"primary": self.NODE_A, u"junk": u"garbage"},
            BAD_REQUEST, {
                u'description':
                    u"The provided JSON doesn't match the required schema.",
                u'errors': [
                    u"Additional properties are not allowed "
                    u"(u'junk' was unexpected)"
                ]
            }
        )

    def _dataset_id_collision_test(self, primary, modifier=lambda uuid: uuid):
        """
        Assert that an attempt to create a dataset with a dataset_id that is
        already assigned somewhere on the cluster results in an error response
        and no configuration change.

        A configuration with two nodes, ``NODE_A`` and ``NODE_B``, is created.
        ``NODE_A`` is given one unattached manifestation.  An attempt is made
        to configure a new dataset is on ``primary`` which should be either
        ``NODE_A`` or ``NODE_B``.

        :return: A ``Deferred`` that fires with the result of the test.
        """
        dataset_id = unicode(uuid4())
        existing_dataset = Dataset(dataset_id=dataset_id)
        existing_manifestation = Manifestation(
            dataset=existing_dataset, primary=True)

        saving = self.persistence_service.save(Deployment(
            nodes={
                Node(
                    hostname=self.NODE_A,
                    other_manifestations=frozenset({existing_manifestation})
                ),
                Node(hostname=self.NODE_B),
            }
        ))

        def saved(ignored):
            return self.assertResult(
                b"POST", b"/datasets",
                {u"primary": primary, u"dataset_id": modifier(dataset_id)},
                CONFLICT,
                {u"description": u"The provided dataset_id is already in use."}
            )
        posting = saving.addCallback(saved)

        def failed(reason):
            deployment = self.persistence_service.get()
            (node_a, node_b) = deployment.nodes
            if node_a.hostname != self.NODE_A:
                # They came out of the set backwards.
                node_a, node_b = node_b, node_a
            self.assertEqual(
                (frozenset({existing_manifestation}), frozenset()),
                (node_a.other_manifestations, node_b.other_manifestations)
            )

        posting.addCallback(failed)
        return posting

    def test_dataset_id_collision_different_node(self):
        """
        If the value for the ``dataset_id`` in the request body is already
        assigned to an existing dataset on a node other than the indicated
        primary, the response is an error indicating the collision and the
        dataset is not added to the desired configuration.
        """
        return self._dataset_id_collision_test(self.NODE_B)

    def test_dataset_id_collision_same_node(self):
        """
        If the value for the ``dataset_id`` in the request body is already
        assigned to an existing dataset on the indicated primary, the response
        is an error indicating the collision and the dataset is not added to
        the desired configuration.
        """
        return self._dataset_id_collision_test(self.NODE_A)

    def test_dataset_id_collision_different_case(self):
        """
        If the value for the ``dataset_id`` in the request body differs only in
        alphabetic case from a ``dataset_id`` assigned to an existing dataset,
        the response is an error indicating the collision and the dataset is
        not added to the desired configuration.
        """
        return self._dataset_id_collision_test(self.NODE_A, unicode.title)

    def test_unknown_primary_node(self):
        """
        If a ``POST`` request made to the endpoint indicates a non-existent
        node as the location of the primary manifestation, the configuration is
        unchanged and an error response is returned to the client.
        """
        return self.assertResult(
            b"POST", b"/datasets", {u"primary": self.NODE_A},
            BAD_REQUEST, {
                u"description":
                    u"The provided primary node is not part of the cluster."
            }
        )
    test_unknown_primary_node.todo = (
        "See FLOC-1278.  Make this pass by inspecting cluster state "
        "instead of desired configuration to determine whether a node is "
        "valid or not."
    )

    def test_minimal_create_dataset(self):
        """
        If a ``POST`` request made to the endpoint includes just the minimum
        information necessary to create a new dataset (an identifier of the
        node on which to place its primary manifestation) then the desired
        configuration is updated to include a new unattached manifestation of
        the new dataset with a newly generated dataset identifier and a
        description of the new dataset is returned in a success response to the
        client.
        """
        creating = self.assertResponseCode(
            b"POST", b"/datasets", {u"primary": self.NODE_A},
            CREATED)
        creating.addCallback(readBody)
        creating.addCallback(loads)

        def got_result(result):
            result = result[u"result"]
            dataset_id = result.pop(u"dataset_id")
            self.assertEqual(
                {u"primary": self.NODE_A, u"metadata": {}}, result
            )
            deployment = self.persistence_service.get()
            self.assertEqual({dataset_id}, set(get_dataset_ids(deployment)))
        creating.addCallback(got_result)

        return creating

    def test_create_ignores_other_nodes(self):
        """
        Nodes in the configuration other than the one specified as the primary
        for the new dataset have their configuration left alone by the
        operation.
        """
        saving = self.persistence_service.save(Deployment(nodes={
            Node(hostname=self.NODE_A)
        }))

        def saved(ignored):
            return self.assertResponseCode(
                b"POST", b"/datasets", {u"primary": self.NODE_B}, CREATED
            )
        saving.addCallback(saved)

        def created(ignored):
            deployment = self.persistence_service.get()
            (node_a,) = (
                node
                for node
                in deployment.nodes
                if node.hostname == self.NODE_A
            )
            self.assertEqual(
                # No state, just like it started.
                Node(hostname=self.NODE_A),
                node_a
            )
        saving.addCallback(created)
        return saving

    def test_create_generates_different_dataset_ids(self):
        """
        If two ``POST`` requests are made to create two different datasets,
        each dataset created is assigned a distinct ``dataset_id``.
        """
        creating = gatherResults([
            self.assertResponseCode(
                b"POST", b"/datasets", {u"primary": self.NODE_A}, CREATED
            ).addCallback(readBody).addCallback(loads),
            self.assertResponseCode(
                b"POST", b"/datasets", {u"primary": self.NODE_A}, CREATED
            ).addCallback(readBody).addCallback(loads),
        ])

        def created(datasets):
            first = datasets[0][u"result"]
            second = datasets[1][u"result"]
            self.assertNotEqual(first[u"dataset_id"], second[u"dataset_id"])
        creating.addCallback(created)
        return creating

    def test_create_with_metadata(self):
        """
        Metadata included with the creation of a dataset is included in the
        persisted configuration and response body.
        """
        dataset_id = unicode(uuid4())
        metadata = {u"foo": u"bar", u"baz": u"quux"}
        dataset = {
            u"primary": self.NODE_A,
            u"dataset_id": dataset_id,
            u"metadata": metadata,
        }
        creating = self.assertResult(
            b"POST", b"/datasets", dataset, CREATED, dataset
        )

        def created(ignored):
            deployment = self.persistence_service.get()
            self.assertEqual(
                Deployment(nodes=frozenset({
                    Node(
                        hostname=self.NODE_A,
                        other_manifestations=frozenset({
                            Manifestation(
                                dataset=Dataset(
                                    dataset_id=dataset_id,
                                    metadata=pmap(metadata)
                                ),
                                primary=True
                            )
                        })
                    )
                })),
                deployment
            )
        creating.addCallback(created)
        return creating

    def test_create_with_maximum_size(self):
        """
        A maximum size included with the creation of a dataset is included in
        the persisted configuration and response body.
        """
        dataset_id = unicode(uuid4())
        maximum_size = 1024 * 1024 * 1024 * 42
        dataset = {
            u"primary": self.NODE_A,
            u"dataset_id": dataset_id,
            u"maximum_size": maximum_size,
        }
        response = dataset.copy()
        response[u"metadata"] = {}
        creating = self.assertResult(
            b"POST", b"/datasets", dataset, CREATED, response
        )

        def created(ignored):
            deployment = self.persistence_service.get()
            self.assertEqual(
                Deployment(nodes=frozenset({
                    Node(
                        hostname=self.NODE_A,
                        other_manifestations=frozenset({
                            Manifestation(
                                dataset=Dataset(
                                    dataset_id=dataset_id,
                                    maximum_size=maximum_size
                                ),
                                primary=True
                            )
                        })
                    )
                })),
                deployment
            )
        creating.addCallback(created)
        return creating


def get_dataset_ids(deployment):
    """
    Get an iterator of all of the ``dataset_id`` values on all nodes in the
    given deployment.

    :param Deployment deployment: The deployment to inspect.

    :return: An iterator of ``unicode`` giving the unique identifiers of all of
        the datasets.
    """
    for node in deployment.nodes:
        for manifestation in node.manifestations():
            yield manifestation.dataset.dataset_id

RealTestsCreateDataset, MemoryTestsCreateDataset = buildIntegrationTests(
    CreateDatasetTestsMixin, "CreateDataset", _build_app)
>>>>>>> 404f4174


class CreateAPIServiceTests(SynchronousTestCase):
    """
    Tests for ``create_api_service``.
    """
    def test_returns_service(self):
        """
        ``create_api_service`` returns an object providing ``IService``.
        """
        reactor = MemoryReactor()
        endpoint = TCP4ServerEndpoint(reactor, 6789)
        verifyObject(IService, create_api_service(None, None, endpoint))

    def test_listens_endpoint(self):
        """
        ``create_api_service`` returns a service that listens using the given
        endpoint with a HTTP server.
        """
        reactor = MemoryReactor()
        endpoint = TCP4ServerEndpoint(reactor, 6789)
        service = create_api_service(None, None, endpoint)
        self.addCleanup(service.stopService)
        service.startService()
        server = reactor.tcpServers[0]
        port = server[0]
        factory = server[1].__class__
        self.assertEqual((port, factory), (6789, Site))<|MERGE_RESOLUTION|>--- conflicted
+++ resolved
@@ -122,16 +122,10 @@
 
 def _build_app(test):
     test.initialize()
-<<<<<<< HEAD
     return DatasetAPIUserV1(test.persistence_service,
                             test.cluster_state_service).app
 RealTestsAPI, MemoryTestsAPI = buildIntegrationTests(
-    APITestsMixin, "API", _build_app)
-=======
-    return DatasetAPIUserV1(test.persistence_service).app
-
-RealTestsVersion, MemoryTestsVersion = buildIntegrationTests(
-    VersionTestsMixin, "Version", _build_app)
+    VersionTestsMixin, "API", _build_app)
 
 
 class CreateDatasetTestsMixin(APITestsMixin):
@@ -434,7 +428,6 @@
 
 RealTestsCreateDataset, MemoryTestsCreateDataset = buildIntegrationTests(
     CreateDatasetTestsMixin, "CreateDataset", _build_app)
->>>>>>> 404f4174
 
 
 class CreateAPIServiceTests(SynchronousTestCase):
