# Copyright Hybrid Logic Ltd.  See LICENSE file for details.
"""
A HTTP REST API for controlling the Dataset Manager.
"""

import yaml
from uuid import uuid4

from pyrsistent import pmap, thaw

from twisted.python.filepath import FilePath
from twisted.web.http import (
    CONFLICT, CREATED, NOT_FOUND, OK, NOT_ALLOWED as METHOD_NOT_ALLOWED,
)
from twisted.web.server import Site
from twisted.web.resource import Resource
from twisted.application.internet import StreamServerEndpointService

from klein import Klein

from pyrsistent import discard

from ..restapi import (
    EndpointResponse, structured, user_documentation, make_bad_request
)
from . import (
    Dataset, Manifestation, Node, Application, DockerImage, Port,
    RestartOnFailure, RestartNever, RestartAlways
)
from .. import __version__


# Default port for REST API:
REST_API_PORT = 4523


SCHEMA_BASE = FilePath(__file__).parent().child(b'schema')
SCHEMAS = {
    b'/v1/types.json': yaml.safe_load(
        SCHEMA_BASE.child(b'types.yml').getContent()),
    b'/v1/endpoints.json': yaml.safe_load(
        SCHEMA_BASE.child(b'endpoints.yml').getContent()),
    }

CONTAINER_NAME_COLLISION = make_bad_request(
    code=CONFLICT, description=u"The container name already exists."
)
CONTAINER_PORT_COLLISION = make_bad_request(
    code=CONFLICT, description=u"A specified external port is already in use."
)
DATASET_ID_COLLISION = make_bad_request(
    code=CONFLICT, description=u"The provided dataset_id is already in use.")
PRIMARY_NODE_NOT_FOUND = make_bad_request(
    description=u"The provided primary node is not part of the cluster.")
DATASET_NOT_FOUND = make_bad_request(
    code=NOT_FOUND, description=u"Dataset not found.")
DATASET_DELETED = make_bad_request(
    code=METHOD_NOT_ALLOWED, description=u"The dataset has been deleted.")


class ConfigurationAPIUserV1(object):
    """
    A user accessing the API.

    The APIs exposed here typically operate on cluster configuration.  They
    frequently return success results when a configuration change has been made
    durable but has not yet been deployed onto the cluster.
    """
    app = Klein()

    def __init__(self, persistence_service, cluster_state_service):
        """
        :param ConfigurationPersistenceService persistence_service: Service
            for retrieving and setting desired configuration.

        :param ClusterStateService cluster_state_service: Service that
            knows about the current state of the cluster.
        """
        self.persistence_service = persistence_service
        self.cluster_state_service = cluster_state_service

    def _find_node_by_host(self, host, deployment):
        """
        Find a Node matching the specified host, or create a new one if it does
        not already exist.
        :param node: A ``unicode`` representing a host / IP address.
        :param deployment: A ``Deployment`` instance.
        :return: A ``Node`` instance.
        """
        for node in deployment.nodes:
            if host == node.hostname:
                return node

        # The node wasn't found in the configuration so create a new node.
        # FLOC-1278 will make sure we're not creating nonsense
        # configuration in this step.
        return Node(hostname=host)

    @app.route("/version", methods=['GET'])
    @user_documentation("""
        Get the version of Flocker being run.
        """, examples=[u"get version"])
    @structured(
        inputSchema={},
        outputSchema={'$ref': '/v1/endpoints.json#/definitions/versions'},
        schema_store=SCHEMAS
    )
    def version(self):
        """
        Return the ``flocker`` version string.
        """
        return {u"flocker":  __version__}

    @app.route("/configuration/datasets", methods=['GET'])
    @user_documentation(
        """
        Get the cluster's dataset configuration.
        """,
        examples=[u"get configured datasets"],
    )
    @structured(
        inputSchema={},
        outputSchema={
            '$ref':
            '/v1/endpoints.json#/definitions/configuration_datasets_array',
        },
        schema_store=SCHEMAS,
    )
    def get_dataset_configuration(self):
        """
        Get the configured datasets.

        :return: A ``list`` of ``dict`` representing each of dataset
            that is configured to exist anywhere on the cluster.
        """
        return list(datasets_from_deployment(self.persistence_service.get()))

    @app.route("/configuration/datasets", methods=['POST'])
    @user_documentation(
        """
        Create a new dataset.
        """,
        examples=[
            u"create dataset",
            u"create dataset with dataset_id",
            u"create dataset with duplicate dataset_id",
            u"create dataset with maximum_size",
            u"create dataset with metadata",
        ]
    )
    @structured(
        inputSchema={'$ref':
                     '/v1/endpoints.json#/definitions/configuration_dataset'},
        outputSchema={'$ref':
                      '/v1/endpoints.json#/definitions/configuration_dataset'},
        schema_store=SCHEMAS
    )
    def create_dataset_configuration(self, primary, dataset_id=None,
                                     maximum_size=None, metadata=None):
        """
        Create a new dataset in the cluster configuration.

        :param unicode primary: The address of the node on which the primary
            manifestation of the dataset will be created.

        :param unicode dataset_id: A unique identifier to assign to the
            dataset.  This is a string giving a UUID (per RFC 4122).  If no
            value is given, one will be generated and returned in the response.
            This is not for easy human use.  For human-friendly identifiers,
            use items in ``metadata``.

        :param int maximum_size: The maximum number of bytes the dataset will
            be capable of storing.  This may be optional or required depending
            on the dataset backend.

        :param dict metadata: A small collection of unicode key/value pairs to
            associate with the dataset.  These items are not interpreted.  They
            are only stored and made available for later retrieval.  Use this
            for things like human-friendly dataset naming, ownership
            information, etc.

        :return: A ``dict`` describing the dataset which has been added to the
            cluster configuration or giving error information if this is not
            possible.
        """
        if dataset_id is None:
            dataset_id = unicode(uuid4())
        dataset_id = dataset_id.lower()

        if metadata is None:
            metadata = {}

        # Use persistence_service to get a Deployment for the cluster
        # configuration.
        deployment = self.persistence_service.get()
        for node in deployment.nodes:
            for manifestation in node.manifestations.values():
                if manifestation.dataset.dataset_id == dataset_id:
                    raise DATASET_ID_COLLISION

        # XXX Check cluster state to determine if the given primary node
        # actually exists.  If not, raise PRIMARY_NODE_NOT_FOUND.
        # See FLOC-1278

        dataset = Dataset(
            dataset_id=dataset_id,
            maximum_size=maximum_size,
            metadata=pmap(metadata)
        )
        manifestation = Manifestation(dataset=dataset, primary=True)

        primary_node = self._find_node_by_host(primary, deployment)

        new_node_config = primary_node.transform(
            ("manifestations", manifestation.dataset_id), manifestation)
        new_deployment = deployment.update_node(new_node_config)
        saving = self.persistence_service.save(new_deployment)

        def saved(ignored):
            result = api_dataset_from_dataset_and_node(dataset, primary)
            return EndpointResponse(CREATED, result)
        saving.addCallback(saved)
        return saving

    def _find_manifestation_and_node(self, dataset_id):
        """
        Given the ID of a dataset, find its primary manifestation and the node
        it's on.

        :param unicode dataset_id: The unique identifier of the dataset.  This
            is a string giving a UUID (per RFC 4122).

        :return: Tuple containing the primary ``Manifestation`` and the
            ``Node`` it is on.
        """
        # Get the current configuration.
        deployment = self.persistence_service.get()

        manifestations_and_nodes = manifestations_from_deployment(
            deployment, dataset_id)
        index = 0
        for index, (manifestation, node) in enumerate(
                manifestations_and_nodes):
            if manifestation.primary:
                primary_manifestation, origin_node = manifestation, node
                break
        else:
            # There are no manifestations containing the requested dataset.
            if index == 0:
                raise DATASET_NOT_FOUND
            else:
                # There were no primary manifestations
                raise IndexError(
                    'No primary manifestations for dataset: {!r}. See '
                    'https://clusterhq.atlassian.net/browse/FLOC-1403'.format(
                        dataset_id)
                )

        return primary_manifestation, origin_node

    @app.route("/configuration/datasets/<dataset_id>", methods=['DELETE'])
    @user_documentation(
        """
        Delete an existing dataset.

        Deletion is idempotent: deleting a dataset multiple times will
        result in the same response.
        """,
        examples=[
            u"delete dataset",
            u"delete dataset with unknown dataset id",
        ]
    )
    @structured(
        inputSchema={},
        outputSchema={'$ref':
                      '/v1/endpoints.json#/definitions/configuration_dataset'},
        schema_store=SCHEMAS
    )
    def delete_dataset(self, dataset_id):
        """
        Delete an existing dataset in the cluster configuration.

       :param unicode dataset_id: The unique identifier of the dataset.  This
            is a string giving a UUID (per RFC 4122).

        :return: A ``dict`` describing the dataset which has been marked
            as deleted in the cluster configuration or giving error
            information if this is not possible.
        """
        # Get the current configuration.
        deployment = self.persistence_service.get()

        # XXX this doesn't handle replicas
        # https://clusterhq.atlassian.net/browse/FLOC-1240
        old_manifestation, origin_node = self._find_manifestation_and_node(
            dataset_id)

        new_node = origin_node.transform(
            ("manifestations", dataset_id, "dataset", "deleted"), True)
        deployment = deployment.update_node(new_node)

        saving = self.persistence_service.save(deployment)

        def saved(ignored):
            result = api_dataset_from_dataset_and_node(
                new_node.manifestations[dataset_id].dataset, new_node.hostname,
            )
            return EndpointResponse(OK, result)
        saving.addCallback(saved)
        return saving

    @app.route("/configuration/datasets/<dataset_id>", methods=['POST'])
    @user_documentation(
        """
        Update an existing dataset.

        This can be used to:

        * Move a dataset from one node to another by changing the
          ``primary`` attribute.
        * In the future, update metadata and maximum size.

        """,
        examples=[
            u"update dataset with primary",
            u"update dataset with unknown dataset id",
        ]
    )
    @structured(
        inputSchema={'$ref':
                     '/v1/endpoints.json#/definitions/configuration_dataset'},
        outputSchema={'$ref':
                      '/v1/endpoints.json#/definitions/configuration_dataset'},
        schema_store=SCHEMAS
    )
    def update_dataset(self, dataset_id, primary=None):
        """
        Update an existing dataset in the cluster configuration.

        :param unicode dataset_id: The unique identifier of the dataset.  This
            is a string giving a UUID (per RFC 4122).

        :param unicode primary: The address of the node to which the dataset
            will be moved.

        :return: A ``dict`` describing the dataset which has been added to the
            cluster configuration or giving error information if this is not
            possible.
        """
        # Get the current configuration.
        deployment = self.persistence_service.get()

        primary_manifestation, origin_node = self._find_manifestation_and_node(
            dataset_id)

        if primary_manifestation.dataset.deleted:
            raise DATASET_DELETED

        # Now construct a new_deployment where the primary manifestation of the
        # dataset is on the requested primary node.
        new_origin_node = origin_node.transform(
            ("manifestations", dataset_id), discard)
        deployment = deployment.update_node(new_origin_node)

        primary_nodes = list(
            node for node in deployment.nodes if primary == node.hostname
        )
        if len(primary_nodes) == 0:
            # `primary` is not in cluster. Add it.
            # XXX Check cluster state to determine if the given primary node
            # actually exists.  If not, raise PRIMARY_NODE_NOT_FOUND.
            # See FLOC-1278
            new_target_node = Node(
                hostname=primary,
                manifestations={dataset_id: primary_manifestation},
            )
        else:
            # There should only be one node with the requested primary
            # hostname. ``ValueError`` here if that's not the case.
            (target_node,) = primary_nodes
            new_target_node = target_node.transform(
                ("manifestations", dataset_id), primary_manifestation)

        deployment = deployment.update_node(new_target_node)

        saving = self.persistence_service.save(deployment)

        # Return an API response dictionary containing the dataset with updated
        # primary address.
        def saved(ignored):
            result = api_dataset_from_dataset_and_node(
                primary_manifestation.dataset,
                new_target_node.hostname
            )
            return EndpointResponse(OK, result)
        saving.addCallback(saved)
        return saving

    @app.route("/state/datasets", methods=['GET'])
    @user_documentation("""
        Get current cluster datasets.
        """, examples=[u"get state datasets"])
    @structured(
        inputSchema={},
        outputSchema={
            '$ref': '/v1/endpoints.json#/definitions/state_datasets_array'
            },
        schema_store=SCHEMAS
    )
    def state_datasets(self):
        """
        Return the current primary datasets in the cluster.

        :return: A ``list`` containing all datasets in the cluster.
        """
        deployment = self.cluster_state_service.as_deployment()
        datasets = list(datasets_from_deployment(deployment))
        for dataset in datasets:
            dataset[u"path"] = self.cluster_state_service.manifestation_path(
                dataset[u"primary"], dataset[u"dataset_id"]).path.decode(
                    "utf-8")
            del dataset[u"metadata"]
            del dataset[u"deleted"]
        return datasets

    @app.route("/configuration/containers", methods=['POST'])
    @user_documentation(
        """
        Create and start a new container.
        """,
        examples=[
            u"create container",
            u"create container with duplicate name",
            u"create container with ports",
            u"create container with environment",
<<<<<<< HEAD
            u"create container with restart policy"
=======
>>>>>>> c35f3597
        ]
    )
    @structured(
        inputSchema={
            '$ref': '/v1/endpoints.json#/definitions/configuration_container'},
        outputSchema={
            '$ref': '/v1/endpoints.json#/definitions/configuration_container'},
        schema_store=SCHEMAS
    )
    def create_container_configuration(
        self, host, name, image, ports=(), environment=None,
        restart_policy=None
    ):
        """
        Create a new dataset in the cluster configuration.

        :param unicode host: The address of the node on which the container
            will run.

        :param unicode name: A unique identifier for the container within
            the Flocker cluster.

        :param unicode image: The name of the Docker image to use for the
            container.

        :param list ports: A ``list`` of ``dict`` objects, mapping internal
            to external ports for the container.

        :param dict environment: A ``dict`` of key/value pairs to be supplied
            to the container as environment variables. Keys and values must be
            ``unicode``.

        :param dict restart_policy: A restart policy for the container, this
            is a ``dict`` with at a minimum a "name" key, whose value must be
            one of "always", "never" or "on-failure". If the "name" is given
            as "on-failure", there may also be another optional key
            "maximum_retry_count", containing a positive ``int`` specifying
            the maximum number of times we should attempt to restart a failed
            container.

        :return: An ``EndpointResponse`` describing the container which has
            been added to the cluster configuration.
        """
        deployment = self.persistence_service.get()

        # Check if container by this name already exists, if it does
        # return error.

        for node in deployment.nodes:
            for application in node.applications:
                if application.name == name:
                    raise CONTAINER_NAME_COLLISION

        # Find the node.
        node = self._find_node_by_host(host, deployment)

        # Check if we have any ports in the request. If we do, check existing
        # external ports exposed to ensure there is no conflict. If there is a
        # conflict, return an error.

        for port in ports:
            for current_node in deployment.nodes:
                for application in current_node.applications:
                    for application_port in application.ports:
                        if application_port.external_port == port['external']:
                            raise CONTAINER_PORT_COLLISION

        # If we have ports specified, add these to the Application instance.
        application_ports = []
        for port in ports:
            application_ports.append(Port(
                internal_port=port['internal'],
                external_port=port['external']
            ))

        if environment is not None:
            environment = frozenset(environment.items())

        if restart_policy is None:
            restart_policy = dict(name=u"never")

        maximum_retry_count = None
        if "maximum_retry_count" in restart_policy:
            maximum_retry_count = restart_policy["maximum_retry_count"]

        application_restart_policies = {
            u"never": RestartNever(),
            u"on-failure": RestartOnFailure(
                maximum_retry_count=maximum_retry_count
            ),
            u"always": RestartAlways(),
        }

        # Create Application object, add to Deployment, save.
        application = Application(
            name=name,
            image=DockerImage.from_string(image),
            ports=frozenset(application_ports),
            environment=environment,
            restart_policy=application_restart_policies[restart_policy["name"]]
        )

        new_node_config = node.transform(
            ["applications"],
            lambda s: s.add(application)
        )

        new_deployment = deployment.update_node(new_node_config)
        saving = self.persistence_service.save(new_deployment)

        # Return passed in dictionary with CREATED response code.
        def saved(_):
            result = container_configuration_response(application, host)
            return EndpointResponse(CREATED, result)
        saving.addCallback(saved)
        return saving


def manifestations_from_deployment(deployment, dataset_id):
    """
    Extract all other manifestations of the supplied dataset_id from the
    supplied deployment.

    :param Deployment deployment: A ``Deployment`` describing the state
        of the cluster.
    :param unicode dataset_id: The uuid of the ``Dataset`` for the
        ``Manifestation`` s that are to be returned.
    :return: Iterable returning all manifestations of the supplied
        ``dataset_id``.
    """
    for node in deployment.nodes:
        if dataset_id in node.manifestations:
                yield node.manifestations[dataset_id], node


def datasets_from_deployment(deployment):
    """
    Extract the primary datasets from the supplied deployment instance.

    Currently does not support secondary datasets, but this info might be
    useful to provide.  For ZFS, for example, may show how up-to-date they
    are with respect to the primary.

    :param Deployment deployment: A ``Deployment`` describing the state
        of the cluster.

    :return: Iterable returning all datasets.
    """
    for node in deployment.nodes:
        for manifestation in node.manifestations.values():
            if manifestation.primary:
                # There may be multiple datasets marked as primary until we
                # implement consistency checking when state is reported by each
                # node.
                # See https://clusterhq.atlassian.net/browse/FLOC-1303
                yield api_dataset_from_dataset_and_node(
                    manifestation.dataset, node.hostname
                )


def container_configuration_response(application, node):
    """
    Return a container dict  which confirms to
    ``/v1/endpoints.json#/definitions/configuration_container``

    :param Application application: An ``Application`` instance.
    :param unicode node: The host on which this application is running.
    :return: A ``dict`` containing the container configuration.
    """
    result = {
        "host": node, "name": application.name,
        "image": application.image.full_name,
        "restart_policy": {
            "name": application.restart_policy.name
        }
    }
    if (application.restart_policy.name == u"on-failure"
            and application.restart_policy.maximum_retry_count is not None):
        result['restart_policy']['maximum_retry_count'] = (
            application.restart_policy.maximum_retry_count
        )
    if application.ports:
        result['ports'] = []
        for port in application.ports:
            result['ports'].append(dict(
                internal=port.internal_port, external=port.external_port
            ))
    if application.environment is not None:
        result['environment'] = dict(application.environment)
    return result


def api_dataset_from_dataset_and_node(dataset, node_hostname):
    """
    Return a dataset dict which conforms to
    ``/v1/endpoints.json#/definitions/configuration_datasets_array``

    :param Dataset dataset: A dataset present in the cluster.
    :param unicode node_hostname: Hostname of the primary node for the
        `dataset`.
    :return: A ``dict`` containing the dataset information and the
        hostname of the primary node, conforming to
        ``/v1/endpoints.json#/definitions/configuration_datasets_array``.
    """
    result = dict(
        dataset_id=dataset.dataset_id,
        deleted=dataset.deleted,
        primary=node_hostname,
        metadata=thaw(dataset.metadata)
    )
    if dataset.maximum_size is not None:
        result[u'maximum_size'] = dataset.maximum_size
    return result


def create_api_service(persistence_service, cluster_state_service, endpoint):
    """
    Create a Twisted Service that serves the API on the given endpoint.

    :param ConfigurationPersistenceService persistence_service: Service
        for retrieving and setting desired configuration.

    :param ClusterStateService cluster_state_service: Service that
        knows about the current state of the cluster.

    :param endpoint: Twisted endpoint to listen on.

    :return: Service that will listen on the endpoint using HTTP API server.
    """
    api_root = Resource()
    user = ConfigurationAPIUserV1(persistence_service, cluster_state_service)
    api_root.putChild('v1', user.app.resource())
    api_root._v1_user = user  # For unit testing purposes, alas
    return StreamServerEndpointService(endpoint, Site(api_root))<|MERGE_RESOLUTION|>--- conflicted
+++ resolved
@@ -434,10 +434,7 @@
             u"create container with duplicate name",
             u"create container with ports",
             u"create container with environment",
-<<<<<<< HEAD
-            u"create container with restart policy"
-=======
->>>>>>> c35f3597
+            u"create container with restart policy",
         ]
     )
     @structured(
