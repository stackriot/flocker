# Copyright Hybrid Logic Ltd.  See LICENSE file for details.
# -*- test-case-name: flocker.provision.test.test_install -*-

"""
Install flocker on a remote node.
"""

import posixpath
from textwrap import dedent
from urlparse import urljoin
from effect import Func, Effect

from ._common import PackageSource, Variants, Kernel
from ._ssh import (
    run, run_from_args,
    sudo_from_args,
    put, comment,
    run_remotely
)
from ._effect import sequence

from flocker.cli import configure_ssh

ZFS_REPO = {
    'fedora-20': "https://s3.amazonaws.com/archive.zfsonlinux.org/"
                 "fedora/zfs-release$(rpm -E %dist).noarch.rpm",
    'centos-7': "https://s3.amazonaws.com/archive.zfsonlinux.org/"
                "epel/zfs-release.el7.noarch.rpm",
}

ARCHIVE_BUCKET = 'clusterhq-archive'

CLUSTERHQ_REPO = {
    'fedora-20': "https://s3.amazonaws.com/{archive_bucket}/"
                 "fedora/clusterhq-release$(rpm -E %dist).noarch.rpm".format(
                     archive_bucket=ARCHIVE_BUCKET,
                 ),
    'centos-7': "https://s3.amazonaws.com/{archive_bucket}/"
                "centos/clusterhq-release$(rpm -E %dist).noarch.rpm".format(
                    archive_bucket=ARCHIVE_BUCKET,
                    ),
}


def task_test_homebrew(recipe):
    """
    The commands used to install a Homebrew recipe for Flocker and test it.

    This taps the ClusterHQ/tap tap, which means that Homebrew looks in the
    ClusterHQ/homebrew-tap GitHub repository for any recipe name given.

    :param bytes recipe: The name of a recipe in a either the official Homebrew
        tap or ClusterHQ/tap, or a URL pointing to a recipe.
    :return Effect: Commands used to install a Homebrew recipe for Flocker and
        test it.
    """
    return sequence([
        run_from_args(['brew', 'tap', 'ClusterHQ/tap']),
        run("brew update"),
        run("brew install {recipe}".format(recipe=recipe)),
        run("brew test {recipe}".format(recipe=recipe)),
    ])


def task_install_ssh_key():
    """
    Install the authorized ssh keys of the current user for root as well.
    """
    return sequence([
        sudo_from_args(['cp', '.ssh/authorized_keys',
                        '/root/.ssh/authorized_keys']),
    ])


def task_upgrade_kernel(distribution):
    """
    Upgrade kernel.
    """
    if distribution == 'fedora-20':
        return sequence([
            run_from_args(['yum', 'upgrade', '-y', 'kernel']),
            comment(
                comment="The upgrade doesn't make the new kernel default."),
            run_from_args(['grubby', '--set-default-index', '0']),
        ])
    elif distribution == 'centos-7':
        return sequence([
            run_from_args([
                "yum", "install", "-y", "kernel-devel", "kernel"]),
            run_from_args(['sync']),
        ])
    elif distribution == 'ubuntu-14.04':
        # When 15.04 is available then the kernel can be backported from that,
        # similar to `apt-get install linux-image-generic-lts-utopic`.
        packages_url = "http://kernel.ubuntu.com/~kernel-ppa/mainline/v3.18-vivid/"  # noqa
        packages = [
            "linux-headers-3.18.0-031800-generic_3.18.0-031800.201412071935_amd64.deb",  # noqa
            "linux-headers-3.18.0-031800_3.18.0-031800.201412071935_all.deb",  # noqa
            "linux-image-3.18.0-031800-generic_3.18.0-031800.201412071935_amd64.deb",  # noqa
        ]

        package_install_commands = [
            run_from_args(
                ["wget", packages_url + package]) for package in packages
        ]

        return sequence([
            run_from_args([
                "mkdir", "-p", "/tmp/kernel-packages"]),
            run_from_args([
                "cd", "/tmp/kernel-packages"]),
        ] + package_install_commands + [
            # XXX This brings up a prompt about upgrading grub,
            # somehow work around that, see
            # http://askubuntu.com/questions/187337/unattended-grub-configuration-after-kernel-upgrade  # noqa
            run(command='dpkg -i linux-*.deb'),
            run_from_args(['rm', '-r', '/tmp/kernel-packages']),
        ])


KOJI_URL_TEMPLATE = (
    'https://kojipkgs.fedoraproject.org/packages/kernel'
    '/{version}/{release}.{distribution}/{architecture}'
    '/kernel-{version}-{release}.{distribution}.{architecture}.rpm'
)


def koji_kernel_url(kernel):
    """
    Return the koji URL for the given kernel version.
    """
    url = KOJI_URL_TEMPLATE.format(
        version=kernel.version,
        release=kernel.release,
        distribution=kernel.distribution,
        architecture=kernel.architecture
    )
    return url


DIGITALOCEAN_KERNEL = Kernel(
    version="3.17.8",
    release="200",
    distribution="fc20",
    architecture="x86_64"
)


DIGITALOCEAN_KERNEL_TITLE = (
    "Fedora 20 x64 "
    "vmlinuz-{kernel.version}-{kernel.release}"
    ".{kernel.distribution}.{kernel.architecture}"
).format(kernel=DIGITALOCEAN_KERNEL)


def task_install_digitalocean_kernel():
    """
    Install a specific Fedora kernel version for DigitalOcean.
    """
    url = koji_kernel_url(DIGITALOCEAN_KERNEL)
    return sequence([
        run_from_args(['yum', 'update', '-y', url]),
    ])


def task_install_requirements(distribution):
    if distribution == 'ubuntu-14.04':
        return sequence([
            # Add ZFS repo for recent ZFS versions - XXX no minimum
            # version documented
            run_from_args([
                "add-apt-repository", "-y", "ppa:zfs-native/stable"]),
            # Add Docker repo for recent Docker versions - XXX no
            # minimum version documented
            run_from_args([
                "add-apt-repository", "-y", "ppa:james-page/docker"]),
            # Add ClusterHQ repo for installation of Flocker packages.
            run_from_args([
                "add-apt-repository", "-y",
                "deb http://build.clusterhq.com/results/omnibus/master/ubuntu-14.04 /"]),  # noqa
            # Update to read package info from new repos
            run_from_args([
                "apt-get", "update"]),
            # Not clear that an upgrade is required at this point, so
            # leave it out.
            # XXX This brings up a prompt about upgrading grub,
            # somehow work around that, see
            # http://askubuntu.com/questions/187337/unattended-grub-configuration-after-kernel-upgrade
            # run_from_args([
                # "apt-get", "-y", "upgrade"]),
            # Package spl-dkms must be installed as a separate step
            # before installing zfs-dkms
            run_from_args([
                "apt-get", "-y", "install", "spl-dkms"]),
            run_from_args([
                "apt-get", "-y", "install", "zfs-dkms", "zfsutils",
                "docker.io"]),
        ])


def task_install_kernel_devel():
    """
    Install development headers corresponding to running kernel.

    This is so we can compile zfs.
    """
    return sequence([run("""
UNAME_R=$(uname -r)
PV=${UNAME_R%.*}
KV=${PV%%-*}
SV=${PV##*-}
ARCH=$(uname -m)
yum install -y https://kojipkgs.fedoraproject.org/packages/kernel/\
${KV}/${SV}/${ARCH}/kernel-devel-${UNAME_R}.rpm
""")])


def task_disable_selinux():
    """
    Disable SELinux for this session and permanently.
    XXX: Remove this when we work out suitable SELinux settings.
    See https://clusterhq.atlassian.net/browse/FLOC-619.
    """
    return sequence([
        run("if selinuxenabled; then setenforce 0; fi"),
        run("test -e /etc/selinux/config && "
            "sed --in-place='.preflocker' "
            "'s/^SELINUX=.*$/SELINUX=disabled/g' "
            "/etc/selinux/config"),
    ])


def task_enable_docker():
    """
    Start docker and configure it to start automatically.
    """
    return sequence([
        run_from_args(["systemctl", "enable", "docker.service"]),
        run_from_args(["systemctl", "start", "docker.service"]),
    ])


def configure_firewalld(rule):
    """
    Configure firewalld with a given rule.

    :param list rule: List of `firewall-cmd` arguments.
    """
    return sequence([
        run_from_args(command + rule)
        for command in [['firewall-cmd', '--permanent'],
                        ['firewall-cmd']]])


def task_enable_flocker_control():
    """
    Enable flocker-control service.
    """
    return sequence([
        run_from_args(['systemctl', 'enable', 'flocker-control']),
        run_from_args(['systemctl', 'start', 'flocker-control']),
    ])


def task_open_control_firewall():
    """
    Open the firewall for flocker-control.
    """
    return sequence([
        configure_firewalld(['--add-service', service])
        for service in ['flocker-control-api', 'flocker-control-agent']
    ])


AGENT_CONFIG = """\
FLOCKER_NODE_NAME = %(node_name)s
FLOCKER_CONTROL_NODE = %(control_node)s
"""


def task_enable_flocker_agent(node_name, control_node):
    """
    Configure and enable flocker-agent.

    :param bytes node_name: The name this node is known by.
    :param bytes control_node: The address of the control agent.
    """
    return sequence([
        put(
            path='/etc/sysconfig/flocker-agent',
            content=AGENT_CONFIG % {
                'node_name': node_name,
                'control_node': control_node
            },
        ),
        run_from_args(['systemctl', 'enable', 'flocker-agent']),
        run_from_args(['systemctl', 'start', 'flocker-agent']),
    ])


def task_create_flocker_pool_file():
    """
    Create a file-back zfs pool for flocker.
    """
    return sequence([
        run('mkdir -p /var/opt/flocker'),
        run('truncate --size 10G /var/opt/flocker/pool-vdev'),
        run('zpool create flocker /var/opt/flocker/pool-vdev'),
    ])


def task_install_flocker(
        distribution=None,
        package_source=PackageSource()):
    """
    Install flocker on a distribution.

    :param bytes distribution: The distribution the node is running.
    :param PackageSource package_source: The source from which to install the
        package.
    """
    if distribution == 'ubuntu-14.04':
        return sequence([run_from_args([
            'apt-get', '-y', '--force-yes', 'install',
            'clusterhq-python-flocker', 'clusterhq-flocker-node'])])
    else:
        commands = [
            run(command="yum install -y " + ZFS_REPO[distribution]),
            run(command="yum install -y " + CLUSTERHQ_REPO[distribution])
        ]

        if distribution == 'centos-7':
            commands.append(
                run_from_args(["yum", "install", "-y", "epel-release"]))

        if package_source.branch:
            result_path = posixpath.join(
                '/results/omnibus/', package_source.branch, distribution)
            base_url = urljoin(package_source.build_server, result_path)
            repo = dedent(b"""\
                [clusterhq-build]
                name=clusterhq-build
                baseurl=%s
                gpgcheck=0
                enabled=0
                """) % (base_url,)
            commands.append(put(content=repo,
                                path='/etc/yum.repos.d/clusterhq-build.repo'))
            branch_opt = ['--enablerepo=clusterhq-build']
        else:
            branch_opt = []

        if package_source.os_version:
            package = 'clusterhq-flocker-node-%s' % (
                package_source.os_version,)
        else:
            package = 'clusterhq-flocker-node'

        commands.append(run_from_args(
            ["yum", "install"] + branch_opt + ["-y", package]))

        return sequence(commands)


ACCEPTANCE_IMAGES = [
    "clusterhq/elasticsearch",
    "clusterhq/logstash",
    "clusterhq/kibana",
    "postgres:latest",
    "clusterhq/mongodb:latest",
]


def task_pull_docker_images(images=ACCEPTANCE_IMAGES):
    """
    Pull docker images.

    :param list images: List of images to pull. Defaults to images used in
        acceptance tests.
    """
    return sequence([
        run_from_args(['docker', 'pull', image]) for image in images
    ])


def task_enable_updates_testing(distribution):
    """
    Enable the distribution's proposed updates repository.

    :param bytes distribution: See func:`task_install_flocker`
    """
    if distribution == 'fedora-20':
        return sequence([
            run_from_args(['yum', 'install', '-y', 'yum-utils']),
            run_from_args([
                'yum-config-manager', '--enable', 'updates-testing'])
        ])
    else:
        raise NotImplementedError


def task_enable_docker_head_repository(distribution):
    """
    Enable the distribution's repository containing in-development docker
    builds.

    :param bytes distribution: See func:`task_install_flocker`
    """
    if distribution == 'fedora-20':
        return sequence([
            run_from_args(['yum', 'install', '-y', 'yum-utils']),
            run_from_args([
                'yum-config-manager',
                '--add-repo',
                'https://copr.fedoraproject.org/coprs/lsm5/docker-io/repo/fedora-20/lsm5-docker-io-fedora-20.repo',  # noqa
            ])
        ])
    elif distribution == "centos-7":
        return sequence([
            put(content=dedent("""\
                [virt7-testing]
                name=virt7-testing
                baseurl=http://cbs.centos.org/repos/virt7-testing/x86_64/os/
                enabled=1
                gpgcheck=0
                """),
                path="/etc/yum.repos.d/virt7-testing.repo")
        ])
    else:
        raise NotImplementedError


def task_enable_zfs_testing(distribution):
    """
    Enable the zfs-testing repository.

    :param bytes distribution: See func:`task_install_flocker`
    """
    if distribution in ('fedora-20', 'centos-7'):
        return sequence([
            run_from_args(['yum', 'install', '-y', 'yum-utils']),
            run_from_args([
                'yum-config-manager', '--enable', 'zfs-testing'])
        ])
    else:
        raise NotImplementedError


def provision(distribution, package_source, variants):
    """
    Provision the node for running flocker.

    This drives all the common Fedora20 installation steps in:
     * http://doc-dev.clusterhq.com/gettingstarted/installation.html#installing-on-fedora-20 # noqa

    :param bytes address: Address of the node to provision.
    :param bytes username: Username to connect as.
    :param bytes distribution: See func:`task_install_flocker`
    :param PackageSource package_source: See func:`task_install_flocker`
    :param set variants: The set of variant configurations to use when
        provisioning
    """
    commands = []

    if Variants.DISTRO_TESTING in variants:
        commands.append(task_enable_updates_testing(distribution))
    if Variants.DOCKER_HEAD in variants:
        commands.append(task_enable_docker_head_repository(distribution))
    if Variants.ZFS_TESTING in variants:
        commands.append(task_enable_zfs_testing(distribution))

    if distribution in ('fedora-20',):
        commands.append(task_install_kernel_devel())

    commands += [
<<<<<<< HEAD
        task_install_flocker(
            package_source=package_source, distribution=distribution),
=======
        task_install_flocker(package_source=package_source,
                             distribution=distribution),
        task_disable_selinux(),
>>>>>>> c10c09cf
        task_enable_docker(),
        task_create_flocker_pool_file(),
        task_pull_docker_images(),
    ]
    return sequence(commands)


def configure_cluster(control_node, agent_nodes):
    """
    Configure flocker-control and flocker-agent on a collection of nodes.

    :param bytes control_node: The address of the control node.
    :param list agent_nodes: List of addresses of agent nodes.
    """
    return sequence([
        run_remotely(
            username='root',
            address=control_node,
            commands=task_enable_flocker_control(),
        ),
        sequence([
            sequence([
                Effect(Func(lambda node=node: configure_ssh(node, 22))),
                run_remotely(
                    username='root',
                    address=node,
                    commands=task_enable_flocker_agent(
                        node_name=node,
                        control_node=control_node,
                    ),
                ),
            ]) for node in agent_nodes
        ])
    ])


def stop_cluster(control_node, agent_nodes):
    """
    Stop flocker-control and flocker-agent on a collection of nodes.

    :param bytes control_node: The address of the control node.
    :param list agent_nodes: List of addresses of agent nodes.
    """
    return sequence([
        run_remotely(
            username='root',
            address=control_node,
            commands=run_from_args(['systemctl', 'stop', 'flocker-control']),
        ),
        sequence([
            run_remotely(
                username='root',
                address=node,
                commands=run_from_args(['systemctl', 'stop', 'flocker-agent']),
            )
            for node in agent_nodes
        ])
    ])<|MERGE_RESOLUTION|>--- conflicted
+++ resolved
@@ -473,14 +473,9 @@
         commands.append(task_install_kernel_devel())
 
     commands += [
-<<<<<<< HEAD
         task_install_flocker(
             package_source=package_source, distribution=distribution),
-=======
-        task_install_flocker(package_source=package_source,
-                             distribution=distribution),
         task_disable_selinux(),
->>>>>>> c10c09cf
         task_enable_docker(),
         task_create_flocker_pool_file(),
         task_pull_docker_images(),
