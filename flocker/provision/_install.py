# Copyright Hybrid Logic Ltd.  See LICENSE file for details.
# -*- test-case-name: flocker.provision.test.test_install -*-

"""
Install flocker on a remote node.
"""

import posixpath
from textwrap import dedent
from urlparse import urljoin, urlparse
from effect import Func, Effect
import yaml

from zope.interface import implementer

from characteristic import attributes

from flocker.acceptance.testtools import DatasetBackend
from ._libcloud import INode
from ._common import PackageSource, Variants
from ._ssh import (
    run, run_from_args,
    sudo, sudo_from_args,
    put,
    run_remotely
)
from ._effect import sequence

from flocker import __version__ as version
from flocker.cli import configure_ssh
from flocker.common.version import (
    get_installable_version, get_package_key_suffix,
)

# A systemctl sub-command to start or restart a service.  We use restart here
# so that if it is already running it gets restart (possibly necessary to
# respect updated configuration) and because restart will also start it if it
# is not running.
START = "restart"

ZFS_REPO = {
    'fedora-20': "https://s3.amazonaws.com/archive.zfsonlinux.org/"
                 "fedora/zfs-release$(rpm -E %dist).noarch.rpm",
    'centos-7': "https://s3.amazonaws.com/archive.zfsonlinux.org/"
                "epel/zfs-release.el7.noarch.rpm",
}

ARCHIVE_BUCKET = 'clusterhq-archive'

<<<<<<< HEAD
CLUSTERHQ_REPO = {
    'fedora-20': "https://s3.amazonaws.com/{archive_bucket}/"
                 "fedora/clusterhq-release$(rpm -E %dist).noarch.rpm".format(
                     archive_bucket=ARCHIVE_BUCKET,
                 ),
    'centos-7': "https://s3.amazonaws.com/{archive_bucket}/"
                "centos/clusterhq-release$(rpm -E %dist).noarch.rpm".format(
                    archive_bucket=ARCHIVE_BUCKET,
                    ),
    # FLOC-1828 TODO - use ubuntu rather than ubuntu-testing
    'ubuntu-14.04': 'https://{archive_bucket}.s3.amazonaws.com/'
                'ubuntu-testing/14.04/$(ARCH)'.format(
                    archive_bucket=ARCHIVE_BUCKET
                    ),
    'ubuntu-15.04': 'https://{archive_bucket}.s3.amazonaws.com/'
                'ubuntu-testing/15.04/$(ARCH)'.format(
                    archive_bucket=ARCHIVE_BUCKET
                    ),
}
=======

def get_repository_url(distribution, flocker_version):
    """
    Return the URL for the repository of a given distribution.

    For ``yum``-using distributions this gives the URL to a package that adds
    entries to ``/etc/yum.repos.d``. For ``apt``-using distributions, this
    gives the URL for a repo containing a Packages(.gz) file.

    :param bytes distribution: The Linux distribution to get a repository for.
    :param bytes flocker_version: The version of Flocker to get a repository
        for.

    :return bytes: The URL pointing to a repository of packages.
    :raises: ``UnsupportedDistribution`` if the distribution is unsupported.
    """
    distribution_to_url = {
        # XXX Use testing repositories when appropriate for CentOS.
        # See FLOC-2080.
        'fedora-20': "https://{archive_bucket}.s3.amazonaws.com/{key}"
                     "/clusterhq-release$(rpm -E %dist).noarch.rpm".format(
                         archive_bucket=ARCHIVE_BUCKET,
                         key='fedora',
                     ),
        'centos-7': "https://{archive_bucket}.s3.amazonaws.com/"
                    "{key}/clusterhq-release$(rpm -E %dist).noarch.rpm".format(
                        archive_bucket=ARCHIVE_BUCKET,
                        key='centos',
                        ),

        # This could hardcode the version number instead of using
        # ``lsb_release`` but that allows instructions to be shared between
        # versions, and for earlier error reporting if you try to install on a
        # separate version. The $(ARCH) part must be left unevaluated, hence
        # the backslash escapes (one to make shell ignore the $ as a
        # substitution marker, and then doubled to make Python ignore the \ as
        # an escape marker). The output of this value then goes into
        # /etc/apt/sources.list which does its own substitution on $(ARCH)
        # during a subsequent apt-get update

        'ubuntu-14.04': 'https://{archive_bucket}.s3.amazonaws.com/{key}/'
                        '$(lsb_release --release --short)/\\$(ARCH)'.format(
                            archive_bucket=ARCHIVE_BUCKET,
                            key='ubuntu' + get_package_key_suffix(
                                flocker_version),
                        ),
    }

    try:
        return distribution_to_url[distribution]
    except KeyError:
        raise UnsupportedDistribution()


class UnsupportedDistribution(Exception):
    """
    Raised if trying to support a distribution which is not supported.
    """
>>>>>>> aa335086


@attributes(['distribution'])
class DistributionNotSupported(NotImplementedError):
    """
    Raised when the provisioning step is not supported on the given
    distribution.

    :ivar bytes distribution: The distribution that isn't supported.
    """
    def __str__(self):
        return "Distribution not supported: %s" % (self.distribution,)


@implementer(INode)
@attributes(['address', 'distribution'], apply_immutable=True)
class ManagedNode(object):
    """
    A node managed by some other system (eg by hand or by another piece of
    orchestration software).
    """


def task_client_installation_test():
    """
    Check that the CLI is working.
    """
    return run_from_args(['flocker-deploy', '--version'])


def install_cli_commands_yum(distribution, package_source):
    """
    Install flocker CLI on Fedora or CentOS.

    The ClusterHQ repo is added for downloading latest releases.  If
    ``package_source`` contains a branch, then a BuildBot repo will also
    be added to the package search path, to use in-development packages.
    Note, the ClusterHQ repo is always enabled, to provide dependencies.

    :param bytes distribution: The distribution the node is running.
    :param PackageSource package_source: The source from which to install the
        package.

    :return: a sequence of commands to run on the distribution
    """
    if package_source.branch:
        # A development branch has been selected - add its Buildbot repo
        use_development_branch = True
        result_path = posixpath.join(
            '/results/omnibus/', package_source.branch, distribution)
        base_url = urljoin(package_source.build_server, result_path)
    else:
        use_development_branch = False

    commands = [
        sudo(command="yum install -y " + get_repository_url(
            distribution=distribution,
            flocker_version=get_installable_version(version))),
    ]

    if use_development_branch:
        repo = dedent(b"""\
            [clusterhq-build]
            name=clusterhq-build
            baseurl=%s
            gpgcheck=0
            enabled=0
            """) % (base_url,)
        commands.append(put(content=repo,
                            path='/tmp/clusterhq-build.repo'))
        commands.append(sudo_from_args([
            'cp', '/tmp/clusterhq-build.repo',
            '/etc/yum.repos.d/clusterhq-build.repo']))
        branch_opt = ['--enablerepo=clusterhq-build']
    else:
        branch_opt = []

    if package_source.os_version:
        package = 'clusterhq-flocker-cli-%s' % (package_source.os_version,)
    else:
        package = 'clusterhq-flocker-cli'

    # Install Flocker CLI and all dependencies
    commands.append(sudo_from_args(
        ["yum", "install"] + branch_opt + ["-y", package]))

    return sequence(commands)


def install_cli_commands_ubuntu(distribution, package_source):
    """
    Install flocker CLI on Ubuntu.

    The ClusterHQ repo is added for downloading latest releases.  If
    ``package_source`` contains a branch, then a BuildBot repo will also
    be added to the package search path, to use in-development packages.
    Note, the ClusterHQ repo is always enabled, to provide dependencies.

    :param bytes distribution: The distribution the node is running.
    :param PackageSource package_source: The source from which to install the
        package.

    :return: a sequence of commands to run on the distribution
    """
    if package_source.branch:
        # A development branch has been selected - add its Buildbot repo
        use_development_branch = True
        result_path = posixpath.join(
            '/results/omnibus/', package_source.branch, distribution)
        base_url = urljoin(package_source.build_server, result_path)
    else:
        use_development_branch = False
    commands = [
        # Ensure add-apt-repository command and HTTPS URLs are supported
        # FLOC-1880 will ensure these are necessary and sufficient
        sudo_from_args([
            "apt-get", "-y", "install", "apt-transport-https",
            "software-properties-common"]),
        # Add ClusterHQ repo for installation of Flocker packages.
        sudo(command='add-apt-repository -y "deb {} /"'.format(
            get_repository_url(
                distribution=distribution,
                flocker_version=get_installable_version(version))))
        ]

    if use_development_branch:
        # Add BuildBot repo for running tests
        commands.append(sudo_from_args([
            "add-apt-repository", "-y", "deb {} /".format(base_url)]))
        # During a release, the ClusterHQ repo may contain packages with
        # a higher version number than the Buildbot repo for a branch.
        # Use a pin file to ensure that any Buildbot repo has higher
        # priority than the ClusterHQ repo.
        buildbot_host = urlparse(package_source.build_server).hostname
        commands.append(put(dedent('''\
            Package:  *
            Pin: origin {}
            Pin-Priority: 900
            '''.format(buildbot_host)), '/tmp/apt-pref'))
        commands.append(sudo_from_args([
            'mv', '/tmp/apt-pref', '/etc/apt/preferences.d/buildbot-900']))

    # Update to read package info from new repos
    commands.append(sudo_from_args(["apt-get", "update"]))

    if package_source.os_version:
        package = 'clusterhq-flocker-cli=%s' % (package_source.os_version,)
    else:
        package = 'clusterhq-flocker-cli'

    # Install Flocker CLI and all dependencies
    commands.append(sudo_from_args([
        'apt-get', '-y', '--force-yes', 'install', package]))

    return sequence(commands)


_task_install_commands = {
    'centos-7': install_cli_commands_yum,
    'fedora-20': install_cli_commands_yum,
    'ubuntu-14.04': install_cli_commands_ubuntu,
    'ubuntu-15.04': install_cli_commands_ubuntu,
}


def task_install_cli(distribution, package_source=PackageSource()):
    """
    Install flocker CLI on a distribution.

    The ClusterHQ repo is added for downloading latest releases.  If
    ``package_source`` contains a branch, then a BuildBot repo will also
    be added to the package search path, to use in-development packages.
    Note, the ClusterHQ repo is always enabled, to provide dependencies.

    :param bytes distribution: The distribution the node is running.
    :param PackageSource package_source: The source from which to install the
        package.

    :return: a sequence of commands to run on the distribution
    """
    return _task_install_commands[distribution](distribution, package_source)


def install_cli(package_source, node):
    """
    Return an effect to run the CLI installation tasks on a remote node.

    :param package_source: Package source description
    :param node: Remote node description
    """
    return run_remotely(
        node.get_default_username(), node.address,
        task_install_cli(node.distribution, package_source))


def task_configure_brew_path():
    """
    Configure non-interactive shell to use all paths.

    By default, OSX provides a minimal $PATH, for programs run via SSH. In
    particular /usr/local/bin (which contains `brew`) isn't in the path. This
    configures the path to have it there.
    """
    return put(
        path='.bashrc',
        content=dedent("""\
            if [ -x /usr/libexec/path_helper ]; then
                eval `/usr/libexec/path_helper -s`
            fi
            """))


def task_test_homebrew(recipe):
    """
    The commands used to install a Homebrew recipe for Flocker and test it.

    This taps the ClusterHQ/tap tap, which means that Homebrew looks in the
    ClusterHQ/homebrew-tap GitHub repository for any recipe name given.

    :param bytes recipe: The name of a recipe in a either the official Homebrew
        tap or ClusterHQ/tap, or a URL pointing to a recipe.
    :return Effect: Commands used to install a Homebrew recipe for Flocker and
        test it.
    """
    return sequence([
        run_from_args(['brew', 'tap', 'ClusterHQ/tap']),
        run("brew update"),
        run("brew install {recipe}".format(recipe=recipe)),
        run("brew test {recipe}".format(recipe=recipe)),
    ])


def task_install_ssh_key():
    """
    Install the authorized ssh keys of the current user for root as well.
    """
    return sequence([
        sudo_from_args(['cp', '.ssh/authorized_keys',
                        '/root/.ssh/authorized_keys']),
    ])


def task_upgrade_kernel(distribution):
    """
    Upgrade kernel.
    """
    if distribution == 'centos-7':
        return sequence([
            run_from_args([
                "yum", "install", "-y", "kernel-devel", "kernel"]),
            run_from_args(['sync']),
        ])
    elif distribution in ('ubuntu-14.04', 'ubuntu-15.04'):
        # Not required.
        return sequence([])
    else:
        raise DistributionNotSupported(distribution=distribution)


def task_disable_selinux(distribution):
    """
    Disable SELinux for this session and permanently.
    XXX: Remove this when we work out suitable SELinux settings.
    See https://clusterhq.atlassian.net/browse/FLOC-619.
    """
    if distribution in ('centos-7',):
        return sequence([
            run("if selinuxenabled; then setenforce 0; fi"),
            run("test -e /etc/selinux/config && "
                "sed --in-place='.preflocker' "
                "'s/^SELINUX=.*$/SELINUX=disabled/g' "
                "/etc/selinux/config"),
        ])
    elif distribution in ('fedora-20', 'ubuntu-14.04', 'ubuntu-15.04'):
        # Fedora and Ubuntu do not have SELinux enabled
        return sequence([])
    else:
        raise DistributionNotSupported(distribution=distribution)


def task_install_control_certificates(ca_cert, control_cert, control_key):
    """
    Install certificates and private key required by the control service.

    :param FilePath ca_cert: Path to CA certificate on local machine.
    :param FilePath control_cert: Path to control service certificate on
        local machine.
    :param FilePath control_key: Path to control service private key
        local machine.
    """
    # Be better if permissions were correct from the start.
    # https://clusterhq.atlassian.net/browse/FLOC-1922
    return sequence([
        run('mkdir -p /etc/flocker'),
        run('chmod u=rwX,g=,o= /etc/flocker'),
        put(path="/etc/flocker/cluster.crt", content=ca_cert.getContent()),
        put(path="/etc/flocker/control-service.crt",
            content=control_cert.getContent()),
        put(path="/etc/flocker/control-service.key",
            content=control_key.getContent()),
        ])


def task_install_node_certificates(ca_cert, node_cert, node_key):
    """
    Install certificates and private key required by a node.

    :param FilePath ca_cert: Path to CA certificate on local machine.
    :param FilePath node_cert: Path to node certificate on
        local machine.
    :param FilePath node_key: Path to node private key
        local machine.
    """
    # Be better if permissions were correct from the start.
    # https://clusterhq.atlassian.net/browse/FLOC-1922
    return sequence([
        run('mkdir -p /etc/flocker'),
        run('chmod u=rwX,g=,o= /etc/flocker'),
        put(path="/etc/flocker/cluster.crt", content=ca_cert.getContent()),
        put(path="/etc/flocker/node.crt",
            content=node_cert.getContent()),
        put(path="/etc/flocker/node.key",
            content=node_key.getContent()),
        ])


def task_enable_docker(distribution):
    """
    Start docker and configure it to start automatically.
    """
    if distribution in ('fedora-20', 'centos-7'):
        return sequence([
            run_from_args(["systemctl", "enable", "docker.service"]),
            run_from_args(["systemctl", "start", "docker.service"]),
        ])
    elif distribution == 'ubuntu-14.04':
        # Ubuntu enables docker service during installation
        return sequence([])
    else:
        raise DistributionNotSupported(distribution=distribution)


def open_firewalld(service):
    """
    Open firewalld port for a service.

    :param str service: Name of service.
    """
    return sequence([
        run_from_args(command + [service])
        for command in [['firewall-cmd', '--permanent', '--add-service'],
                        ['firewall-cmd', '--add-service']]])


def open_ufw(service):
    """
    Open ufw port for a service.

    :param str service: Name of service.
    """
    return sequence([
        run_from_args(['ufw', 'allow', service])
        ])


def task_enable_flocker_control(distribution):
    """
    Enable flocker-control service.
    """
    if distribution in ('centos-7', 'fedora-20'):
        return sequence([
            run_from_args(['systemctl', 'enable', 'flocker-control']),
            run_from_args(['systemctl', START, 'flocker-control']),
        ])
    elif distribution == 'ubuntu-14.04':
        # Since the flocker-control service is currently installed
        # alongside the flocker-dataset-agent service, the default control
        # service configuration does not automatically start the
        # service.  Here, we provide an override file to start it.
        return sequence([
            put(
                path='/etc/init/flocker-control.override',
                content=dedent('''\
                    start on runlevel [2345]
                    stop on runlevel [016]
                    '''),
            ),
            run("echo 'flocker-control-api\t4523/tcp\t\t\t# Flocker Control API port' >> /etc/services"),  # noqa
            run("echo 'flocker-control-agent\t4524/tcp\t\t\t# Flocker Control Agent port' >> /etc/services"),  # noqa
            run_from_args(['service', 'flocker-control', 'start']),
        ])
    else:
        raise DistributionNotSupported(distribution=distribution)


def task_open_control_firewall(distribution):
    """
    Open the firewall for flocker-control.
    """
    if distribution in ('centos-7', 'fedora-20'):
        open_firewall = open_firewalld
    elif distribution == 'ubuntu-14.04':
        open_firewall = open_ufw
    else:
        raise DistributionNotSupported(distribution=distribution)

    return sequence([
        open_firewall(service)
        for service in ['flocker-control-api', 'flocker-control-agent']
    ])


def task_enable_flocker_agent(distribution, control_node,
                              dataset_backend=DatasetBackend.zfs,
                              dataset_backend_configuration=dict(
                                  pool=u'flocker'
                              )):
    """
    Configure and enable the flocker agents.

    :param bytes control_node: The address of the control agent.
    :param DatasetBackend dataset_backend: The volume backend the nodes are
        configured with.  (This has a default for use in the documentation).
    :param dict dataset_backend_configuration: The backend specific
        configuration options.
    """
    dataset_backend_configuration = dataset_backend_configuration.copy()
    dataset_backend_configuration.update({
        u"backend": dataset_backend.name,
    })

    put_config_file = put(
        path='/etc/flocker/agent.yml',
        content=yaml.safe_dump(
            {
                "version": 1,
                "control-service": {
                    "hostname": control_node,
                    "port": 4524,
                },
                "dataset": dataset_backend_configuration,
            },
        ),
    )
    if distribution in ('centos-7', 'fedora-20'):
        return sequence([
            put_config_file,
            run_from_args(['systemctl', 'enable', 'flocker-dataset-agent']),
            run_from_args(['systemctl', START, 'flocker-dataset-agent']),
            run_from_args(['systemctl', 'enable', 'flocker-container-agent']),
            run_from_args(['systemctl', START, 'flocker-container-agent']),
        ])
    elif distribution == 'ubuntu-14.04':
        return sequence([
            put_config_file,
            run_from_args(['service', 'flocker-dataset-agent', 'start']),
            run_from_args(['service', 'flocker-container-agent', 'start']),
        ])
    else:
        raise DistributionNotSupported(distribution=distribution)


def task_create_flocker_pool_file():
    """
    Create a file-back zfs pool for flocker.
    """
    return sequence([
        run('mkdir -p /var/opt/flocker'),
        run('truncate --size 10G /var/opt/flocker/pool-vdev'),
        run('zpool create flocker /var/opt/flocker/pool-vdev'),
    ])


def task_install_zfs(distribution, variants=set()):
    """
    Install ZFS on a node.

    :param bytes distribution: The distribution the node is running.
    :param set variants: The set of variant configurations to use when
    """
    commands = []
    if distribution == 'ubuntu-14.04':
        commands += [
            # ZFS not available in base Ubuntu - add ZFS repo
            run_from_args([
                "add-apt-repository", "-y", "ppa:zfs-native/stable"]),
        ]
        commands += [
            # Update to read package info from new repos
            run_from_args([
                "apt-get", "update"]),
            # Package spl-dkms sometimes does not have libc6-dev as a
            # dependency, add it before ZFS installation requires it.
            # See https://github.com/zfsonlinux/zfs/issues/3298
            run_from_args(["apt-get", "-y", "install", "libc6-dev"]),
            run_from_args(['apt-get', '-y', 'install', 'zfsutils']),
            ]

    elif distribution in ('fedora-20', 'centos-7'):
        commands += [
            run_from_args(["yum", "install", "-y", ZFS_REPO[distribution]]),
        ]
        if distribution == 'centos-7':
            commands.append(
                run_from_args(["yum", "install", "-y", "epel-release"]))

        if Variants.ZFS_TESTING in variants:
            commands += [
                run_from_args(['yum', 'install', '-y', 'yum-utils']),
                run_from_args([
                    'yum-config-manager', '--enable', 'zfs-testing'])
            ]
        commands += [
            run_from_args(['yum', 'install', '-y', 'zfs']),
        ]
    else:
        raise DistributionNotSupported(distribution)

    return sequence(commands)


def configure_zfs(node, variants):
    """
    Configure ZFS for use as a Flocker backend.

    :param INode node: The node to configure ZFS on.
    :param set variants: The set of variant configurations to use when

    :return Effect:
    """
    return sequence([
        run_remotely(
            username='root',
            address=node.address,
            commands=task_upgrade_kernel(
                distribution=node.distribution),
        ),
        node.reboot(),
        run_remotely(
            username='root',
            address=node.address,
            commands=sequence([
                task_install_zfs(
                    distribution=node.distribution,
                    variants=variants),
                task_create_flocker_pool_file(),
            ]),
        ),
        Effect(
            Func(lambda: configure_ssh(node.address, 22))),
    ])


def _uninstall_flocker_ubuntu1404():
    """
    Return an ``Effect`` for uninstalling the Flocker package from an Ubuntu
    14.04 machine.
    """
    return run_from_args([
        b"apt-get", b"remove", b"-y", b"--purge", b"clusterhq-python-flocker",
    ])


def _uninstall_flocker_centos7():
    """
    Return an ``Effect`` for uninstalling the Flocker package from a CentOS 7
    machine.
    """
    return sequence([
        run_from_args([
            b"yum", b"erase", b"-y", b"clusterhq-python-flocker",
        ]),
        run_from_args([
            b"yum", b"erase", b"-y", b"clusterhq-release",
        ]),
    ])


_flocker_uninstallers = {
    "ubuntu-14.04": _uninstall_flocker_ubuntu1404,
    "centos-7": _uninstall_flocker_centos7,
}


def task_uninstall_flocker(distribution):
    """
    Return an ``Effect`` for uninstalling the Flocker package from the given
    distribution.
    """
    return _flocker_uninstallers[distribution]()


def uninstall_flocker(nodes):
    """
    Return an ``Effect`` for uninstalling the Flocker package from all of the
    given nodes.
    """
    return _run_on_all_nodes(
        nodes,
        task=lambda node: task_uninstall_flocker(node.distribution)
    )


def task_install_flocker(
    distribution=None,
    package_source=PackageSource(),
):
    """
    Install flocker cluster on a distribution.

    The ClusterHQ repo is added for downloading latest releases.  If
    ``package_source`` contains a branch, then a BuildBot repo will also
    be added to the package search path, to use in-development packages.
    Note, the ClusterHQ repo is always enabled, to provide dependencies.

    :param bytes distribution: The distribution the node is running.
    :param PackageSource package_source: The source from which to install the
        package.
    """
    if package_source.branch:
        # A development branch has been selected - add its Buildbot repo
        use_development_branch = True
        result_path = posixpath.join(
            '/results/omnibus/', package_source.branch, distribution)
        base_url = urljoin(package_source.build_server, result_path)
    else:
        use_development_branch = False

    if distribution == 'ubuntu-14.04':
        commands = [
            # Ensure add-apt-repository command and HTTPS URLs are supported
            # FLOC-1880 will ensure these are necessary and sufficient
            run_from_args([
                "apt-get", "-y", "install", "apt-transport-https",
                "software-properties-common"]),
            # Add Docker repo for recent Docker versions
            run_from_args([
                "add-apt-repository", "-y", "ppa:james-page/docker"]),
            # Add ClusterHQ repo for installation of Flocker packages.
            run(command='add-apt-repository -y "deb {} /"'.format(
                get_repository_url(
                    distribution=distribution,
                    flocker_version=get_installable_version(version)))),
        ]

        if use_development_branch:
            # Add BuildBot repo for testing
            commands.append(run_from_args([
                "add-apt-repository", "-y", "deb {} /".format(base_url)]))
            # During a release, the ClusterHQ repo may contain packages with
            # a higher version number than the Buildbot repo for a branch.
            # Use a pin file to ensure that any Buildbot repo has higher
            # priority than the ClusterHQ repo.
            buildbot_host = urlparse(package_source.build_server).hostname
            commands.append(put(
                dedent('''\
                    Package:  *
                    Pin: origin {}
                    Pin-Priority: 900
                    '''.format(buildbot_host)),
                '/etc/apt/preferences.d/buildbot-900'))

        commands += [
            # Update to read package info from new repos
            run_from_args([
                "apt-get", "update"]),
            ]

        if package_source.os_version:
            package = 'clusterhq-flocker-node=%s' % (
                package_source.os_version,)
        else:
            package = 'clusterhq-flocker-node'

        # Install Flocker node and all dependencies
        commands.append(run_from_args([
            'apt-get', '-y', '--force-yes', 'install', package]))

        return sequence(commands)
    else:
        commands = [
            run(command="yum clean all"),
            run(command="yum install -y " + get_repository_url(
                distribution=distribution,
                flocker_version=get_installable_version(version)))
        ]

        if use_development_branch:
            repo = dedent(b"""\
                [clusterhq-build]
                name=clusterhq-build
                baseurl=%s
                gpgcheck=0
                enabled=0
                """) % (base_url,)
            commands.append(put(content=repo,
                                path='/etc/yum.repos.d/clusterhq-build.repo'))
            branch_opt = ['--enablerepo=clusterhq-build']
        else:
            branch_opt = []

        if package_source.os_version:
            package = 'clusterhq-flocker-node-%s' % (
                package_source.os_version,)
        else:
            package = 'clusterhq-flocker-node'

        commands.append(run_from_args(
            ["yum", "install"] + branch_opt + ["-y", package]))

        return sequence(commands)


ACCEPTANCE_IMAGES = [
    "postgres:latest",
    "clusterhq/mongodb:latest",
]


def task_pull_docker_images(images=ACCEPTANCE_IMAGES):
    """
    Pull docker images.

    :param list images: List of images to pull. Defaults to images used in
        acceptance tests.
    """
    return sequence([
        run_from_args(['docker', 'pull', image]) for image in images
    ])


def task_enable_updates_testing(distribution):
    """
    Enable the distribution's proposed updates repository.

    :param bytes distribution: See func:`task_install_flocker`
    """
    if distribution == 'fedora-20':
        return sequence([
            run_from_args(['yum', 'install', '-y', 'yum-utils']),
            run_from_args([
                'yum-config-manager', '--enable', 'updates-testing'])
        ])
    else:
        raise DistributionNotSupported(distribution=distribution)


def task_enable_docker_head_repository(distribution):
    """
    Enable the distribution's repository containing in-development docker
    builds.

    :param bytes distribution: See func:`task_install_flocker`
    """
    if distribution == 'fedora-20':
        return sequence([
            run_from_args(['yum', 'install', '-y', 'yum-utils']),
            run_from_args([
                'yum-config-manager',
                '--add-repo',
                'https://copr.fedoraproject.org/coprs/lsm5/docker-io/repo/fedora-20/lsm5-docker-io-fedora-20.repo',  # noqa
            ])
        ])
    elif distribution == "centos-7":
        return sequence([
            put(content=dedent("""\
                [virt7-testing]
                name=virt7-testing
                baseurl=http://cbs.centos.org/repos/virt7-testing/x86_64/os/
                enabled=1
                gpgcheck=0
                """),
                path="/etc/yum.repos.d/virt7-testing.repo")
        ])
    else:
        raise DistributionNotSupported(distribution=distribution)


def provision(distribution, package_source, variants):
    """
    Provision the node for running flocker.

    This drives all the common Fedora20 installation steps in:
     * http://doc-dev.clusterhq.com/gettingstarted/installation.html#installing-on-fedora-20 # noqa

    :param bytes address: Address of the node to provision.
    :param bytes username: Username to connect as.
    :param bytes distribution: See func:`task_install_flocker`
    :param PackageSource package_source: See func:`task_install_flocker`
    :param set variants: The set of variant configurations to use when
        provisioning
    """
    commands = []

    if Variants.DISTRO_TESTING in variants:
        commands.append(task_enable_updates_testing(distribution))
    if Variants.DOCKER_HEAD in variants:
        commands.append(task_enable_docker_head_repository(distribution))

    commands.append(
        task_install_flocker(
            package_source=package_source, distribution=distribution))
    if distribution in ('centos-7'):
        commands.append(task_disable_selinux(distribution))
    commands.append(task_enable_docker(distribution))
    return sequence(commands)


def _run_on_all_nodes(nodes, task):
    """
    Run some commands on some nodes.

    :param nodes: An iterable of ``Node`` instances where the commands should
        be run.
    :param task: A one-argument callable which is called with each ``Node`` and
        should return the ``Effect`` to run on that node.

    :return: An ``Effect`` that runs the commands on a group of nodes.
    """
    return sequence(list(
        run_remotely(
            username='root',
            address=node.address,
            commands=task(node),
        )
        for node in nodes
    ))


def install_flocker(nodes, package_source):
    """
    Return an ``Effect`` that installs a certain version of Flocker on the
    given nodes.

    :param nodes: An iterable of ``Node`` instances on which to install
        Flocker.
    :param PackageSource package_source: The version of Flocker to install.

    :return: An ``Effect`` which installs Flocker on the nodes.
    """
    return _run_on_all_nodes(
        nodes,
        task=lambda node: task_install_flocker(
            distribution=node.distribution,
            package_source=package_source,
        )
    )


def configure_cluster(cluster, dataset_backend_configuration):
    """
    Configure flocker-control, flocker-dataset-agent and
    flocker-container-agent on a collection of nodes.

    :param Cluster cluster: Description of the cluster to configure.

    :param dict dataset_backend_configuration: Configuration parameters to
        supply to the dataset backend.
    """
    return sequence([
        run_remotely(
            username='root',
            address=cluster.control_node.address,
            commands=sequence([
                task_install_control_certificates(
                    cluster.certificates.cluster.certificate,
                    cluster.certificates.control.certificate,
                    cluster.certificates.control.key),
                task_enable_flocker_control(cluster.control_node.distribution),
                ]),
        ),
        sequence([
            sequence([
                run_remotely(
                    username='root',
                    address=node.address,
                    commands=sequence([
                        task_install_node_certificates(
                            cluster.certificates.cluster.certificate,
                            certnkey.certificate,
                            certnkey.key),
                        task_enable_flocker_agent(
                            distribution=node.distribution,
                            control_node=cluster.control_node.address,
                            dataset_backend=cluster.dataset_backend,
                            dataset_backend_configuration=(
                                dataset_backend_configuration
                            ),
                        )]),
                    ),
            ]) for certnkey, node
            in zip(cluster.certificates.nodes, cluster.agent_nodes)
        ])
    ])<|MERGE_RESOLUTION|>--- conflicted
+++ resolved
@@ -47,27 +47,6 @@
 
 ARCHIVE_BUCKET = 'clusterhq-archive'
 
-<<<<<<< HEAD
-CLUSTERHQ_REPO = {
-    'fedora-20': "https://s3.amazonaws.com/{archive_bucket}/"
-                 "fedora/clusterhq-release$(rpm -E %dist).noarch.rpm".format(
-                     archive_bucket=ARCHIVE_BUCKET,
-                 ),
-    'centos-7': "https://s3.amazonaws.com/{archive_bucket}/"
-                "centos/clusterhq-release$(rpm -E %dist).noarch.rpm".format(
-                    archive_bucket=ARCHIVE_BUCKET,
-                    ),
-    # FLOC-1828 TODO - use ubuntu rather than ubuntu-testing
-    'ubuntu-14.04': 'https://{archive_bucket}.s3.amazonaws.com/'
-                'ubuntu-testing/14.04/$(ARCH)'.format(
-                    archive_bucket=ARCHIVE_BUCKET
-                    ),
-    'ubuntu-15.04': 'https://{archive_bucket}.s3.amazonaws.com/'
-                'ubuntu-testing/15.04/$(ARCH)'.format(
-                    archive_bucket=ARCHIVE_BUCKET
-                    ),
-}
-=======
 
 def get_repository_url(distribution, flocker_version):
     """
@@ -84,19 +63,27 @@
     :return bytes: The URL pointing to a repository of packages.
     :raises: ``UnsupportedDistribution`` if the distribution is unsupported.
     """
+    rpm_template = (
+        "https://{archive_bucket}.s3.amazonaws.com/{key}"
+        "/clusterhq-release$(rpm -E %dist).noarch.rpm"
+    )
+
+    deb_template = (
+        'https://{archive_bucket}.s3.amazonaws.com/{key}/'
+        '$(lsb_release --release --short)/\\$(ARCH)'
+    )
+
     distribution_to_url = {
         # XXX Use testing repositories when appropriate for CentOS.
         # See FLOC-2080.
-        'fedora-20': "https://{archive_bucket}.s3.amazonaws.com/{key}"
-                     "/clusterhq-release$(rpm -E %dist).noarch.rpm".format(
-                         archive_bucket=ARCHIVE_BUCKET,
-                         key='fedora',
-                     ),
-        'centos-7': "https://{archive_bucket}.s3.amazonaws.com/"
-                    "{key}/clusterhq-release$(rpm -E %dist).noarch.rpm".format(
-                        archive_bucket=ARCHIVE_BUCKET,
-                        key='centos',
-                        ),
+        'fedora-20': rpm_template.format(
+            archive_bucket=ARCHIVE_BUCKET,
+            key='fedora',
+        ),
+        'centos-7': rpm_template.format(
+            archive_bucket=ARCHIVE_BUCKET,
+            key='centos',
+        ),
 
         # This could hardcode the version number instead of using
         # ``lsb_release`` but that allows instructions to be shared between
@@ -108,12 +95,16 @@
         # /etc/apt/sources.list which does its own substitution on $(ARCH)
         # during a subsequent apt-get update
 
-        'ubuntu-14.04': 'https://{archive_bucket}.s3.amazonaws.com/{key}/'
-                        '$(lsb_release --release --short)/\\$(ARCH)'.format(
-                            archive_bucket=ARCHIVE_BUCKET,
-                            key='ubuntu' + get_package_key_suffix(
-                                flocker_version),
-                        ),
+        'ubuntu-14.04': deb_template.format(
+            archive_bucket=ARCHIVE_BUCKET,
+            key='ubuntu' + get_package_key_suffix(
+                flocker_version),
+        ),
+        'ubuntu-15.04': deb_template.format(
+            archive_bucket=ARCHIVE_BUCKET,
+            key='ubuntu' + get_package_key_suffix(
+                flocker_version),
+        ),
     }
 
     try:
@@ -126,7 +117,6 @@
     """
     Raised if trying to support a distribution which is not supported.
     """
->>>>>>> aa335086
 
 
 @attributes(['distribution'])
