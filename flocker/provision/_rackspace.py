--- conflicted
+++ resolved
@@ -6,13 +6,8 @@
 
 from ._libcloud import monkeypatch, LibcloudProvisioner
 from ._install import (
-<<<<<<< HEAD
     provision,
-    task_disable_firewall, task_open_control_firewall,
-=======
-    provision, run,
     task_open_control_firewall,
->>>>>>> 2470092a
     task_upgrade_kernel_centos,
 )
 from ._ssh import X as run
@@ -42,12 +37,7 @@
             package_source=package_source,
             distribution=node.distribution,
             variants=variants,
-<<<<<<< HEAD
         ),
-        task_disable_firewall(),
-=======
-        )
->>>>>>> 2470092a
         # https://clusterhq.atlassian.net/browse/FLOC-1550
         # This should be part of ._install.configure_cluster
         task_open_control_firewall(),
