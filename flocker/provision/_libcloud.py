--- conflicted
+++ resolved
@@ -283,12 +283,7 @@
             name=name,
             image=get_image(self._driver, image_name),
             size=get_size(self._driver, size),
-<<<<<<< HEAD
             ex_keyname=self._keyname,
-            ex_userdata=userdata,
-=======
-            ex_keyname=keyname,
->>>>>>> e149c6f9
             ex_metadata=metadata,
             **create_node_arguments
         )
