--- conflicted
+++ resolved
@@ -263,8 +263,8 @@
             scenario_stopped = loop_until(self.reactor,
                                           no_outstanding_requests,
                                           repeat(1))
+            timeout(self.reactor, scenario_stopped, self.timeout)
             scenario = DeferredContext(scenario_stopped)
-            timeout(self.reactor, scenario_stopped, self.timeout)
 
             def handle_timeout(failure):
                 failure.trap(CancelledError)
@@ -281,10 +281,4 @@
                 return self.rate_measurer.get_metrics()
             scenario.addCallback(return_metrics)
 
-<<<<<<< HEAD
-            return scenario.addActionFinish()
-=======
-            scenario = DeferredContext(scenario_stopped)
-            scenario.addActionFinish()
-            return scenario.result
->>>>>>> 8d69f9e5
+            return scenario.addActionFinish()